/*************************************************************************
 * Copyright (c) 2022-2024, NVIDIA CORPORATION & AFFILIATES. All rights reserved.
 *
 * See LICENSE for license information.
 ************************************************************************/

#include <transformer_engine/recipe.h>

#include <cmath>
#include <string>

#include "../common.h"
#include "../util/logging.h"
#include "../util/cuda_runtime.h"

namespace transformer_engine {
namespace delayed_scaling_recipe {

namespace {

// amax value to use for updating scaling factor
enum class AmaxComputeAlgo { INVALID, MOST_RECENT, MAX };

const char* dtype_name(DType dtype) {
  TRANSFORMER_ENGINE_TYPE_SWITCH_ALL(dtype, Type,
    return TypeInfo<Type>::name;
  );  // NOLINT(*)
  return "";
}

// Maximum representable value of an FP8 dtype
inline float fp8_dtype_max(DType dtype) {
  switch (dtype) {
  case DType::kFloat8E4M3: return 448;
  case DType::kFloat8E5M2: return 57344;
  default:
    NVTE_ERROR("Expected FP8 dtype, but got ", dtype_name(dtype));
  }
  return 0;
}

// struct for amax parameters
struct AmaxParam {
  int num_scale = 0;
  float* amax_history = nullptr;
  float* scale = nullptr;
  float* scale_inv = nullptr;
  unsigned char* scale_inv_mask = nullptr;
};

// dummy struct for kernel_bulk's other params
struct OtherParams {
  float* a;
<<<<<<< HEAD
  size_t b;
  AmaxComputeAlgo c;
  float d;
=======
  const float* b;
  size_t c;
  AmaxComputeAlgo d;
  float e;
>>>>>>> 4e1b008f
};

#if CUDART_VERSION >= 12010
constexpr size_t max_constant_memory_per_kernel = 32768;
constexpr size_t AMAX_PARAMS_LIMIT = (
  max_constant_memory_per_kernel - sizeof(OtherParams)) / sizeof(AmaxParam);
#else
constexpr size_t max_constant_memory_per_kernel = 4096;
constexpr size_t AMAX_PARAMS_LIMIT = (
  max_constant_memory_per_kernel - sizeof(OtherParams)) / sizeof(AmaxParam);
#endif

struct AmaxParams {
  AmaxParam param[AMAX_PARAMS_LIMIT];
};

namespace amax_and_scale_update_impl {




// CUDA block size
constexpr size_t bsize = 256;

/* CUDA kernel to update amax history and FP8 scaling factors
 *
 * Block dims: bsize x 1 x 1
 *
 * Grid dims: num_scales x 1 x 1
 */
__global__ void __launch_bounds__(bsize)
kernel(const float* amax_history_ptr,
       const float* scale_ptr,
       const float* scale_inv_ptr,
       const unsigned char* scale_inv_mask_ptr,
       const float* skip_weight_scale_inv_update_ptr,
       float* updated_amax_history_ptr,
       float* updated_scale_ptr,
       float* updated_scale_inv_ptr,
       size_t amax_history_length,
       size_t amax_history_stride,
       AmaxComputeAlgo amax_compute_algo,
       float scaled_max) {
  const size_t tid = threadIdx.x;
  const size_t bid = blockIdx.x;

  // Update amax
  float amax = 0;
  {
    // Roll amax history
    const auto* amax_history = amax_history_ptr + bid;
    auto* updated_amax_history = updated_amax_history_ptr + bid;
    const auto last_amax = amax_history[0];
    const auto& length = amax_history_length;
    const auto& stride = amax_history_stride;
    for (size_t off = 0; off < length; off += bsize) {
      const size_t i = off + tid;
      float a = 0;
      if (i < length) {
        a = (i < length - 1) ? amax_history[(i+1)*stride] : last_amax;
        amax = fmaxf(amax, a);
      }
      __syncthreads();  // In case roll is in-place
      if (i < length) {
        updated_amax_history[i*stride] = (i > 0) ? a : 0;
      }
    }

    // Compute amax to use for scaling factor
    switch (amax_compute_algo) {
    case AmaxComputeAlgo::MOST_RECENT:
      amax = last_amax;
      break;
    case AmaxComputeAlgo::MAX:
      {
        __shared__ float shared_amax[bsize];
        shared_amax[tid] = amax;
        __syncthreads();
#pragma unroll
        for (size_t off = bsize / 2; off > 0; off /= 2) {
          if (tid < off) {
            shared_amax[tid] = fmaxf(shared_amax[tid], shared_amax[tid + off]);
          }
          __syncthreads();
        }
        amax = shared_amax[tid];
      }
      break;
    default:
      amax = 0;
    }
  }

  // Update scale and scale inverse
  if (tid == 0) {
    // Update scale
    float scale;
    if (isfinite(amax) && amax > 0) {
      scale = scaled_max / amax;
    } else {
      scale = scale_ptr[bid];
    }
    updated_scale_ptr[bid] = scale;

    // Update scale inverse
    bool update_weight_scale_inv;
    if (skip_weight_scale_inv_update_ptr == nullptr) {
      update_weight_scale_inv = scale_inv_mask_ptr == nullptr;
    } else {
      update_weight_scale_inv = skip_weight_scale_inv_update_ptr[0] == 0.0f;
    }

    float scale_inv;
    if (update_weight_scale_inv || scale_inv_mask_ptr[bid]) {
      scale_inv = 1 / scale;
    } else {
      scale_inv = scale_inv_ptr[bid];
    }
    updated_scale_inv_ptr[bid] = scale_inv;
  }
}

/* CUDA kernel to bulk-update amax history and FP8 scaling factors
 *
 * Block dims: bsize x 1 x 1
 *
 * Grid dims: num_tensors x 1 x 1
 */
__global__ void __launch_bounds__(bsize)
kernel_bulk(
       float* amax_reduction_buffer,
<<<<<<< HEAD
=======
       const float* skip_weight_scale_inv_update_ptr,
>>>>>>> 4e1b008f
       AmaxParams p,
       size_t amax_history_length,
       AmaxComputeAlgo amax_compute_algo,
       float scaled_max) {
  const size_t bid = blockIdx.x;
  const size_t tid = threadIdx.x;
  const int num_scale = p.param[bid].num_scale;

  int offset_in_buffer = 0;
  for (int j = 0; j < bid; j++) {
    offset_in_buffer += p.param[j].num_scale;
  }

  for (int count = 0; count < num_scale; count++) {
    // Update amax
    float amax = 0;
    {
      // Roll amax history
      const auto& length = amax_history_length;
      const auto& stride = p.param[bid].num_scale;
      auto* amax_history = p.param[bid].amax_history+count;
      const auto last_amax = ((amax_reduction_buffer != nullptr)
            && (amax_reduction_buffer[offset_in_buffer+count] != 0.0f)) ?
            amax_reduction_buffer[offset_in_buffer+count] : amax_history[0];
      for (size_t off = 0; off < length; off += bsize) {
        const size_t i = off + tid;
        float a = 0;
        if (i < length) {
          a = (i < length - 1) ? amax_history[(i+1)*stride] : last_amax;
          amax = fmaxf(amax, a);
        }
        __syncthreads();  // Inplace roll
        if (i < length) {
          amax_history[i*stride] = (i > 0) ? a : 0;
        }
      }

      // Compute amax to use for scaling factor
      switch (amax_compute_algo) {
      case AmaxComputeAlgo::MOST_RECENT:
        amax = last_amax;
        break;
      case AmaxComputeAlgo::MAX:
        {
          __shared__ float shared_amax[bsize];
          shared_amax[tid] = amax;
          __syncthreads();
#pragma unroll
          for (size_t off = bsize / 2; off > 0; off /= 2) {
            if (tid < off) {
              shared_amax[tid] = fmaxf(shared_amax[tid], shared_amax[tid + off]);
            }
            __syncthreads();
          }
          amax = shared_amax[tid];
        }
        break;
      default:
        amax = 0;
      }
    }

    // Update scale and scale inverse
    if (tid == 0) {
      // Update scale
      float scale;
      if (isfinite(amax) && amax > 0) {
        scale = scaled_max / amax;
      } else {
        scale = p.param[bid].scale[count];
      }
      p.param[bid].scale[count] = scale;
<<<<<<< HEAD
      // Update scale inverse
      float scale_inv;
      if (p.param[bid].scale_inv_mask == nullptr || p.param[bid].scale_inv_mask[count]) {
=======

      // Update scale inverse
      bool update_weight_scale_inv;
      if (skip_weight_scale_inv_update_ptr == nullptr) {
        update_weight_scale_inv = p.param[bid].scale_inv_mask == nullptr;
      } else {
        update_weight_scale_inv = skip_weight_scale_inv_update_ptr[0] == 0.0f;
      }

      float scale_inv;
      if (update_weight_scale_inv || p.param[bid].scale_inv_mask[count]) {
>>>>>>> 4e1b008f
        scale_inv = 1 / scale;
      } else {
        scale_inv = p.param[bid].scale_inv[count];
      }
      p.param[bid].scale_inv[count] = scale_inv;
    }
  }
}

}  // namespace amax_and_scale_update_impl


}  // namespace

void amax_and_scale_update(const Tensor &amax_history,
                           const Tensor &scale,
                           const Tensor &scale_inv,
                           const Tensor &scale_inv_mask,
                           const Tensor &skip_weight_scale_inv_update,
                           Tensor *updated_amax_history_,
                           Tensor *updated_scale_,
                           Tensor *updated_scale_inv_,
                           const std::string &amax_compute_algo,
                           DType fp8_dtype,
                           float margin,
                           cudaStream_t stream) {
  auto& updated_amax_history = *updated_amax_history_;
  auto& updated_scale = *updated_scale_;
  auto& updated_scale_inv = *updated_scale_inv_;

  // Number of elements in tensor
  auto numel = [] (const Tensor &tensor) -> size_t {
    size_t acc = 1;
    for (const auto& dim : tensor.data.shape) {
      acc *= dim;
    }
    return acc;
  };

  // Check tensors
  NVTE_CHECK(amax_history.data.shape.size() == 2,
             "Found ", amax_history.data.shape.size(), " dims");
  const size_t amax_history_length = amax_history.data.shape[0];
  const size_t num_scales = amax_history.data.shape[1];
  NVTE_CHECK(amax_history.data.dtype == DType::kFloat32,
             "Found ", dtype_name(amax_history.data.dtype), ".");
  NVTE_CHECK(numel(scale) == num_scales,
             "Expected ", num_scales, " elements, ",
             "but found ", numel(scale), ".");
  NVTE_CHECK(scale.data.dtype == DType::kFloat32,
             "Found ", dtype_name(scale.data.dtype), ".");
  if (scale_inv_mask.data.dptr != nullptr) {
    NVTE_CHECK(numel(scale_inv) == num_scales,
               "Expected ", num_scales, " elements, ",
               "but found ", numel(scale_inv), ".");
    NVTE_CHECK(scale_inv.data.dtype == DType::kFloat32);
    NVTE_CHECK(numel(scale_inv_mask) == num_scales,
               "Expected ", num_scales, " elements, ",
               "but found ", numel(scale_inv_mask), ".");
    NVTE_CHECK(scale_inv_mask.data.dtype == DType::kByte,
               "Found ", dtype_name(scale_inv_mask.data.dtype), ".");
  }
  if (skip_weight_scale_inv_update.data.dptr != nullptr) {
    NVTE_CHECK(numel(skip_weight_scale_inv_update) == 1,
               "Expected 1 element, ",
               "but found ", numel(skip_weight_scale_inv_update), ".");
    NVTE_CHECK(skip_weight_scale_inv_update.data.dtype == DType::kFloat32);
    NVTE_CHECK(scale_inv_mask.data.dptr != nullptr);
  }
  NVTE_CHECK(updated_amax_history.data.shape.size() == 2,
             "Found ", updated_amax_history.data.shape.size(), " dims.");
  NVTE_CHECK(updated_amax_history.data.shape[0] == amax_history_length,
             "Expected ", amax_history_length, ", ",
             "but found ", updated_amax_history.data.shape[0]);
  NVTE_CHECK(updated_amax_history.data.shape[1] == num_scales,
             "Expected ", num_scales, ", ",
             "but found ", updated_amax_history.data.shape[1]);
  NVTE_CHECK(updated_amax_history.data.dtype == DType::kFloat32,
             "Got ", dtype_name(updated_amax_history.data.dtype), ".");
  NVTE_CHECK(numel(updated_scale) == num_scales,
             "Expected ", num_scales, " elements, ",
             "but found ", numel(updated_scale), ".");
  NVTE_CHECK(updated_scale.data.dtype == DType::kFloat32,
             "Got ", dtype_name(updated_scale.data.dtype), ".");
  NVTE_CHECK(numel(updated_scale_inv) == num_scales,
             "Expected ", num_scales, " elements, ",
             "but found ", numel(updated_scale_inv), ".");
  NVTE_CHECK(updated_scale_inv.data.dtype == DType::kFloat32,
             "Got ", dtype_name(updated_scale_inv.data.dtype), ".");

  // amax value to use for updating scaling factor
  AmaxComputeAlgo amax_compute_algo_ = AmaxComputeAlgo::INVALID;
  if (amax_compute_algo == "max") {
    amax_compute_algo_ = AmaxComputeAlgo::MAX;
  } else if (amax_compute_algo == "most_recent") {
    amax_compute_algo_ = AmaxComputeAlgo::MOST_RECENT;
  } else {
    NVTE_ERROR("Unsupported amax compute algorithm (", amax_compute_algo, ")");
  }

  // Expected maximum value after scale is applied
  const float scaled_max = fp8_dtype_max(fp8_dtype) * std::pow(2.f, -margin);

  // Launch CUDA kernel
  constexpr size_t block_size = amax_and_scale_update_impl::bsize;
  const size_t grid_size = num_scales;
  amax_and_scale_update_impl::kernel
    <<<grid_size, block_size, 0, stream>>>(
      static_cast<const float*>(amax_history.data.dptr),
      static_cast<const float*>(scale.data.dptr),
      static_cast<const float*>(scale_inv.data.dptr),
      static_cast<const unsigned char*>(scale_inv_mask.data.dptr),
      static_cast<const float*>(skip_weight_scale_inv_update.data.dptr),
      static_cast<float*>(updated_amax_history.data.dptr),
      static_cast<float*>(updated_scale.data.dptr),
      static_cast<float*>(updated_scale_inv.data.dptr),
      amax_history_length,
      num_scales,
      amax_compute_algo_,
      scaled_max);
  NVTE_CHECK_CUDA(cudaGetLastError());
}

void amax_and_scale_update_after_reduction(const Tensor &amax_reduction_buffer,
<<<<<<< HEAD
                           std::vector<Tensor*> amax_histories,
                           std::vector<Tensor*> scales,
                           std::vector<Tensor*> scale_invs,
                           std::vector<Tensor*> scale_inv_masks,
                           const std::string &amax_compute_algo,
                           DType fp8_dtype,
                           float margin,
                           cudaStream_t stream) {
=======
                                           std::vector<Tensor*> amax_histories,
                                           std::vector<Tensor*> scales,
                                           std::vector<Tensor*> scale_invs,
                                           std::vector<Tensor*> scale_inv_masks,
                                           const Tensor &skip_weight_scale_inv_update,
                                           const std::string &amax_compute_algo,
                                           DType fp8_dtype,
                                           float margin,
                                           cudaStream_t stream) {
>>>>>>> 4e1b008f
  using namespace transformer_engine;

  // amax value to use for updating scaling factor
  AmaxComputeAlgo amax_compute_algo_ = AmaxComputeAlgo::INVALID;
  if (amax_compute_algo == "max") {
    amax_compute_algo_ = AmaxComputeAlgo::MAX;
  } else if (amax_compute_algo == "most_recent") {
    amax_compute_algo_ = AmaxComputeAlgo::MOST_RECENT;
  } else {
    NVTE_ERROR("Unsupported amax compute algorithm (", amax_compute_algo, ")");
  }

  // Expected maximum value after scale is applied
  const float scaled_max = fp8_dtype_max(fp8_dtype) * std::pow(2.f, -margin);

  // Number of elements in tensor
  auto numel = [] (const Tensor *tensor) -> size_t {
    size_t acc = 1;
    for (const auto& dim : tensor->data.shape) {
      acc *= dim;
    }
    return acc;
  };

  // Number of tensors in the bulk
  const size_t num_tensors = amax_histories.size();
  const int num_kernels = (num_tensors+AMAX_PARAMS_LIMIT-1)/AMAX_PARAMS_LIMIT;
  size_t amax_history_length = 0;
  if (num_tensors > 0) {
    amax_history_length = amax_histories[0]->data.shape[0];
  }

  // amax parameters
  float* amax_buffer = static_cast<float*>(amax_reduction_buffer.data.dptr);
  AmaxParams p;
  for (int iter = 0; iter < num_kernels; iter++) {
    size_t kernel_num_scales = 0;
    size_t kernel_num_tensors = (iter == (num_kernels -1))
          ? num_tensors % AMAX_PARAMS_LIMIT: AMAX_PARAMS_LIMIT;
    for (size_t pi = 0; pi < kernel_num_tensors; pi++) {
      size_t i = iter * AMAX_PARAMS_LIMIT + pi;

      // Check tensors
      int num_scale = amax_histories[i]->data.shape[1];
      NVTE_CHECK(amax_histories[i]->data.dtype == DType::kFloat32,
                 "Found ", dtype_name(amax_histories[i]->data.dtype), ".");
      NVTE_CHECK(amax_histories[i]->data.shape.size() == 2,
                 "Found ", amax_histories[i]->data.shape.size(), " dims");
      NVTE_CHECK(numel(amax_histories[i]) == amax_history_length * num_scale,
                 "Expected ", amax_history_length * num_scale, " elements, ",
                 "but found ", numel(amax_histories[i]), ".");
      NVTE_CHECK(scales[i]->data.dtype == DType::kFloat32,
                 "Found ", dtype_name(scales[i]->data.dtype), ".");
      NVTE_CHECK(scales[i]->data.shape.size() == 1,
                 "Found ", scales[i]->data.shape.size(), " dims");
      NVTE_CHECK(numel(scales[i]) == num_scale,
                 "Expected ", num_scale, " elements, ",
                 "Found ", numel(scales[i]), ".");
<<<<<<< HEAD
=======
      if (skip_weight_scale_inv_update.data.dptr != nullptr) {
        NVTE_CHECK(skip_weight_scale_inv_update.data.shape == std::vector<size_t>{1});
        NVTE_CHECK(skip_weight_scale_inv_update.data.dtype == DType::kFloat32);
        NVTE_CHECK(scale_inv_masks[i]->data.dptr != nullptr);
      }
>>>>>>> 4e1b008f
      if (scale_inv_masks[i]->data.dptr != nullptr) {
        NVTE_CHECK(scale_invs[i]->data.dtype == DType::kFloat32,
                   "Found ", dtype_name(scale_invs[i]->data.dtype), ".");
        NVTE_CHECK(scale_invs[i]->data.shape.size() == 1,
                   "Found ", scale_invs[i]->data.shape.size(), " dims");
        NVTE_CHECK(numel(scale_invs[i]) == num_scale,
                   "Expected ", num_scale, " elements, ",
                   "but found ", numel(scale_invs[i]), ".");
        NVTE_CHECK(scale_inv_masks[i]->data.dtype == DType::kByte,
                   "Found ", dtype_name(scale_inv_masks[i]->data.dtype), ".");
        NVTE_CHECK(scale_inv_masks[i]->data.shape.size() == 1,
                   "Found ", scale_inv_masks[i]->data.shape.size(), " dims");
        NVTE_CHECK(numel(scale_inv_masks[i]) == num_scale,
                   "Expected ", num_scale, " elements, ",
                   "but found ", numel(scale_inv_masks[i]), ".");
      }

      // amax parameters
      kernel_num_scales += num_scale;
      p.param[pi].num_scale = num_scale;
      p.param[pi].amax_history = static_cast<float*>(amax_histories[i]->data.dptr);
      p.param[pi].scale = static_cast<float*>(scales[i]->data.dptr);
      p.param[pi].scale_inv = static_cast<float*>(scale_invs[i]->data.dptr);
      p.param[pi].scale_inv_mask = static_cast<unsigned char*>(scale_inv_masks[i]->data.dptr);
    }

    // Launch CUDA kernel
    size_t grid_size = kernel_num_tensors;
    const size_t block_size = amax_and_scale_update_impl::bsize;
    amax_and_scale_update_impl::kernel_bulk
      <<<grid_size, block_size, 0, stream>>>(
        amax_buffer,
<<<<<<< HEAD
=======
        static_cast<const float*>(skip_weight_scale_inv_update.data.dptr),
>>>>>>> 4e1b008f
        p,
        amax_history_length,
        amax_compute_algo_,
        scaled_max);
    NVTE_CHECK_CUDA(cudaGetLastError());

    // shift amax buffer pointer
    if (amax_buffer != nullptr) {
      amax_buffer += kernel_num_scales;
    }
  }
}


}  // namespace delayed_scaling_recipe
}  // namespace transformer_engine

void nvte_delayed_scaling_recipe_amax_and_scale_update(
  const NVTETensor amax_history,
  const NVTETensor scale,
  const NVTETensor scale_inv,
  const NVTETensor scale_inv_mask,
  const NVTETensor skip_weight_scale_inv_update,
  NVTETensor updated_amax_history,
  NVTETensor updated_scale,
  NVTETensor updated_scale_inv,
  const char *amax_compute_algo,
  NVTEDType fp8_dtype,
  float margin,
  cudaStream_t stream) {
  NVTE_API_CALL(nvte_delayed_scaling_recipe_amax_and_scale_update);
  using namespace transformer_engine;
  delayed_scaling_recipe::amax_and_scale_update(
    *reinterpret_cast<const Tensor*>(amax_history),
    *reinterpret_cast<const Tensor*>(scale),
    *reinterpret_cast<const Tensor*>(scale_inv),
    *reinterpret_cast<const Tensor*>(scale_inv_mask),
    *reinterpret_cast<const Tensor*>(skip_weight_scale_inv_update),
    reinterpret_cast<Tensor*>(updated_amax_history),
    reinterpret_cast<Tensor*>(updated_scale),
    reinterpret_cast<Tensor*>(updated_scale_inv),
    amax_compute_algo,
    static_cast<DType>(fp8_dtype),
    margin,
    stream);
}

void nvte_delayed_scaling_recipe_amax_and_scale_update_after_reduction(
                           const NVTETensor amax_reduction_buffer,
                           std::vector<NVTETensor> amax_histories,
                           std::vector<NVTETensor> scales,
                           std::vector<NVTETensor> scale_invs,
                           std::vector<NVTETensor> scale_inv_masks,
<<<<<<< HEAD
=======
                           const NVTETensor skip_weight_scale_inv_update,
>>>>>>> 4e1b008f
                           const char *amax_compute_algo,
                           NVTEDType fp8_dtype,
                           float margin,
                           cudaStream_t stream) {
  NVTE_API_CALL(nvte_delayed_scaling_recipe_amax_and_scale_update_after_reduction);
  using namespace transformer_engine;
  size_t num_tensors = amax_histories.size();
  std::vector<Tensor*> t_amax_histories, t_scales, t_scale_invs, t_scale_inv_masks;
  for (size_t i = 0; i < num_tensors; i++) {
    t_amax_histories.push_back(reinterpret_cast<Tensor*>(amax_histories[i]));
    t_scales.push_back(reinterpret_cast<Tensor*>(scales[i]));
    t_scale_invs.push_back(reinterpret_cast<Tensor*>(scale_invs[i]));
    t_scale_inv_masks.push_back(reinterpret_cast<Tensor*>(scale_inv_masks[i]));
  }
  delayed_scaling_recipe::amax_and_scale_update_after_reduction(
    *reinterpret_cast<const Tensor*>(amax_reduction_buffer),
    t_amax_histories,
    t_scales,
    t_scale_invs,
    t_scale_inv_masks,
<<<<<<< HEAD
=======
    *reinterpret_cast<const Tensor*>(skip_weight_scale_inv_update),
>>>>>>> 4e1b008f
    amax_compute_algo,
    static_cast<DType>(fp8_dtype),
    margin,
    stream);
}<|MERGE_RESOLUTION|>--- conflicted
+++ resolved
@@ -51,16 +51,10 @@
 // dummy struct for kernel_bulk's other params
 struct OtherParams {
   float* a;
-<<<<<<< HEAD
-  size_t b;
-  AmaxComputeAlgo c;
-  float d;
-=======
   const float* b;
   size_t c;
   AmaxComputeAlgo d;
   float e;
->>>>>>> 4e1b008f
 };
 
 #if CUDART_VERSION >= 12010
@@ -192,10 +186,7 @@
 __global__ void __launch_bounds__(bsize)
 kernel_bulk(
        float* amax_reduction_buffer,
-<<<<<<< HEAD
-=======
        const float* skip_weight_scale_inv_update_ptr,
->>>>>>> 4e1b008f
        AmaxParams p,
        size_t amax_history_length,
        AmaxComputeAlgo amax_compute_algo,
@@ -268,11 +259,6 @@
         scale = p.param[bid].scale[count];
       }
       p.param[bid].scale[count] = scale;
-<<<<<<< HEAD
-      // Update scale inverse
-      float scale_inv;
-      if (p.param[bid].scale_inv_mask == nullptr || p.param[bid].scale_inv_mask[count]) {
-=======
 
       // Update scale inverse
       bool update_weight_scale_inv;
@@ -284,7 +270,6 @@
 
       float scale_inv;
       if (update_weight_scale_inv || p.param[bid].scale_inv_mask[count]) {
->>>>>>> 4e1b008f
         scale_inv = 1 / scale;
       } else {
         scale_inv = p.param[bid].scale_inv[count];
@@ -409,16 +394,6 @@
 }
 
 void amax_and_scale_update_after_reduction(const Tensor &amax_reduction_buffer,
-<<<<<<< HEAD
-                           std::vector<Tensor*> amax_histories,
-                           std::vector<Tensor*> scales,
-                           std::vector<Tensor*> scale_invs,
-                           std::vector<Tensor*> scale_inv_masks,
-                           const std::string &amax_compute_algo,
-                           DType fp8_dtype,
-                           float margin,
-                           cudaStream_t stream) {
-=======
                                            std::vector<Tensor*> amax_histories,
                                            std::vector<Tensor*> scales,
                                            std::vector<Tensor*> scale_invs,
@@ -428,7 +403,6 @@
                                            DType fp8_dtype,
                                            float margin,
                                            cudaStream_t stream) {
->>>>>>> 4e1b008f
   using namespace transformer_engine;
 
   // amax value to use for updating scaling factor
@@ -487,14 +461,11 @@
       NVTE_CHECK(numel(scales[i]) == num_scale,
                  "Expected ", num_scale, " elements, ",
                  "Found ", numel(scales[i]), ".");
-<<<<<<< HEAD
-=======
       if (skip_weight_scale_inv_update.data.dptr != nullptr) {
         NVTE_CHECK(skip_weight_scale_inv_update.data.shape == std::vector<size_t>{1});
         NVTE_CHECK(skip_weight_scale_inv_update.data.dtype == DType::kFloat32);
         NVTE_CHECK(scale_inv_masks[i]->data.dptr != nullptr);
       }
->>>>>>> 4e1b008f
       if (scale_inv_masks[i]->data.dptr != nullptr) {
         NVTE_CHECK(scale_invs[i]->data.dtype == DType::kFloat32,
                    "Found ", dtype_name(scale_invs[i]->data.dtype), ".");
@@ -527,10 +498,7 @@
     amax_and_scale_update_impl::kernel_bulk
       <<<grid_size, block_size, 0, stream>>>(
         amax_buffer,
-<<<<<<< HEAD
-=======
         static_cast<const float*>(skip_weight_scale_inv_update.data.dptr),
->>>>>>> 4e1b008f
         p,
         amax_history_length,
         amax_compute_algo_,
@@ -584,10 +552,7 @@
                            std::vector<NVTETensor> scales,
                            std::vector<NVTETensor> scale_invs,
                            std::vector<NVTETensor> scale_inv_masks,
-<<<<<<< HEAD
-=======
                            const NVTETensor skip_weight_scale_inv_update,
->>>>>>> 4e1b008f
                            const char *amax_compute_algo,
                            NVTEDType fp8_dtype,
                            float margin,
@@ -608,10 +573,7 @@
     t_scales,
     t_scale_invs,
     t_scale_inv_masks,
-<<<<<<< HEAD
-=======
     *reinterpret_cast<const Tensor*>(skip_weight_scale_inv_update),
->>>>>>> 4e1b008f
     amax_compute_algo,
     static_cast<DType>(fp8_dtype),
     margin,
