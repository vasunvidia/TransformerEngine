--- conflicted
+++ resolved
@@ -2590,11 +2590,7 @@
     def forward(
         self,
         hidden_states: torch.Tensor,
-<<<<<<< HEAD
-        attention_mask: Optional[torch.Tensor] = None,
-=======
         attention_mask: Optional[Union[torch.Tensor, Tuple[torch.Tensor, torch.Tensor]]] = None,
->>>>>>> dbe4d175
         qkv_format: Optional[str] = None,
         encoder_output: Optional[torch.Tensor] = None,
         attn_mask_type: Optional[str] = None,
