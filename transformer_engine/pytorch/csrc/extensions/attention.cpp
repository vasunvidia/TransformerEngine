--- conflicted
+++ resolved
@@ -121,12 +121,8 @@
     const std::optional<at::Tensor> cu_seqlens_kv_padded,
     const std::optional<at::Tensor> page_table_k, const std::optional<at::Tensor> page_table_v,
     py::handle s_quantizer, py::handle o_quantizer, const std::optional<at::Tensor> Bias,
-<<<<<<< HEAD
-    const std::optional<at::Generator> rng_gen, size_t rng_elts_per_thread) {
-=======
     const std::optional<at::Tensor> SoftmaxOffset, const std::optional<at::Generator> rng_gen,
     size_t rng_elts_per_thread) {
->>>>>>> 35b2e3a4
   auto none = py::none();
 
   // create QKV tensor wrappers
@@ -259,40 +255,7 @@
   // output_tensors = [O, nvte_aux_tensor_pack.tensors]
   std::vector<py::object> output_tensors;
   output_tensors.push_back(py_O);
-<<<<<<< HEAD
-  for (size_t i = 0; i < nvte_aux_tensor_pack.size; ++i) {
-    // allocate memory for nvte_aux_tensor_pack.tensors
-    at::Tensor output_tensor;
-    if (nvte_aux_tensor_pack.size >= 2) {
-      if ((bias_type != NVTE_NO_BIAS) && (bias_type != NVTE_ALIBI) && (Bias.has_value())) {
-        if (i < nvte_aux_tensor_pack.size - 2) {
-          NVTEShape temp_shape = nvte_tensor_shape(nvte_aux_tensor_pack.tensors[i]);
-          output_tensor = allocateSpace(
-              nvte_shape_to_vector(temp_shape),
-              static_cast<DType>(nvte_tensor_type(nvte_aux_tensor_pack.tensors[i])), false);
-        } else if (i == nvte_aux_tensor_pack.size - 2) {
-          output_tensor = rng_state;
-        } else if (i == nvte_aux_tensor_pack.size - 1) {
-          output_tensor = Bias.value();
-        }
-      } else {
-        NVTEShape temp_shape = nvte_tensor_shape(nvte_aux_tensor_pack.tensors[i]);
-        output_tensor =
-            (i < nvte_aux_tensor_pack.size - 1)
-                ? allocateSpace(
-                      nvte_shape_to_vector(temp_shape),
-                      static_cast<DType>(nvte_tensor_type(nvte_aux_tensor_pack.tensors[i])), false)
-                : rng_state;
-      }
-    } else {
-      NVTEShape temp_shape = nvte_tensor_shape(nvte_aux_tensor_pack.tensors[i]);
-      output_tensor = allocateSpace(
-          nvte_shape_to_vector(temp_shape),
-          static_cast<DType>(nvte_tensor_type(nvte_aux_tensor_pack.tensors[i])), false);
-    }
-=======
   auto set_tensor_param = [&](size_t i, const at::Tensor &output_tensor) {
->>>>>>> 35b2e3a4
     output_tensors.push_back(py::cast(output_tensor));
     NVTEBasicTensor temp_data = {output_tensor.data_ptr(),
                                  nvte_tensor_type(nvte_aux_tensor_pack.tensors[i]),
