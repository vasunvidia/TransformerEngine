--- conflicted
+++ resolved
@@ -1087,13 +1087,8 @@
             None,
             None,
             None,
-<<<<<<< HEAD
-            None,
-            None,
-            None,
-            None,
-=======
->>>>>>> b855656b
+            None,
+            None,
         )
 
 
