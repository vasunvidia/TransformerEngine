--- conflicted
+++ resolved
@@ -41,11 +41,7 @@
 _cublas_workspace = None
 _ub_communicators = None
 _NUM_MAX_UB_STREAMS = 3
-<<<<<<< HEAD
-=======
-_amax_reduce_handle_bwd = None
 layers_atomic_ring_exchange = []
->>>>>>> 1fa5bf18
 
 
 def get_cublas_workspace_size_bytes() -> None:
