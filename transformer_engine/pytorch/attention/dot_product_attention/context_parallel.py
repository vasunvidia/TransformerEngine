--- conflicted
+++ resolved
@@ -2116,7 +2116,6 @@
             v_part = kv[ctx.k_numel :].view(*ctx.v_shape)
             q_part, out_part, dout_part = q, out, dout
 
-<<<<<<< HEAD
             prepare_inputs = [
                 q_part,
                 k_part,
@@ -2193,211 +2192,6 @@
                     if ctx.use_fused_attention:
                         dq_, dk_, dv_, dbias_ = cp_p2p_bwd_fused_attn(
                             *fused_attn_inputs, *prepare_outputs, section
-=======
-                        if ctx.fp8:
-                            q_part = ctx.QKV_quantizer.create_tensor_from_data(
-                                q_part, fake_dtype=ctx.qkv_dtype, internal=True
-                            )
-                            k_part = ctx.QKV_quantizer.create_tensor_from_data(
-                                k_part, fake_dtype=ctx.qkv_dtype, internal=True
-                            )
-                            v_part = ctx.QKV_quantizer.create_tensor_from_data(
-                                v_part, fake_dtype=ctx.qkv_dtype, internal=True
-                            )
-                            out_part = ctx.O_quantizer.create_tensor_from_data(
-                                out_part, fake_dtype=ctx.qkv_dtype, internal=True
-                            )
-                            dout_part = ctx.dO_quantizer.create_tensor_from_data(
-                                dout_part, fake_dtype=dout_dtype, internal=True
-                            )
-                            fp8_meta_kwargs["dp_quantizer"] = dP_quantizer_per_step[i]
-                            fp8_meta_kwargs["dqkv_quantizer"] = dQKV_CP_quantizer_per_step[i]
-                        dq_, dk_, dv_, dbias_, *_ = fused_attn_bwd(
-                            ctx.max_seqlen_q,
-                            ctx.max_seqlen_kv,
-                            cu_seqlens_q_per_step[cp_size - i - 1],
-                            cu_seqlens_kv_per_step[cp_size - i - 1],
-                            q_part,
-                            k_part,
-                            v_part,
-                            out_part,
-                            dout_part,
-                            dout_dtype,
-                            fused_attn_dqkv_dtype,
-                            aux_ctx_tensors,
-                            fused_attn_backend,
-                            cu_seqlens_q_padded=cu_seqlens_q_padded,
-                            cu_seqlens_kv_padded=cu_seqlens_kv_padded,
-                            attn_scale=ctx.softmax_scale,
-                            dropout=ctx.dropout_p,
-                            qkv_layout=qkv_layout,
-                            attn_mask_type=ctx.attn_mask_type,
-                            attn_bias_type=ctx.attn_bias_type,
-                            deterministic=ctx.deterministic,
-                            **fp8_meta_kwargs,
-                        )
-                        if ctx.fp8:
-                            dq_ = dq_._data
-                            dk_ = dk_._data
-                            dv_ = dv_._data
-                    else:
-                        dq_ = torch.empty_like(q_)
-                        if ctx.enable_mla:
-                            dk_ = torch.empty_like(k_part)
-                            dv_ = torch.empty_like(v_part)
-                        else:
-                            k_part = (
-                                kv_[..., 0, :, :] if ctx.qkv_format in ["bshd", "sbhd"] else kv_[0]
-                            )
-                            v_part = (
-                                kv_[..., 1, :, :] if ctx.qkv_format in ["bshd", "sbhd"] else kv_[1]
-                            )
-                            dkv_ = torch.empty_like(kv_)
-                            dk_ = (
-                                dkv_[..., 0, :, :]
-                                if ctx.qkv_format in ["bshd", "sbhd"]
-                                else dkv_[0]
-                            )
-                            dv_ = (
-                                dkv_[..., 1, :, :]
-                                if ctx.qkv_format in ["bshd", "sbhd"]
-                                else dkv_[1]
-                            )
-                        fa_backward_args_thd = get_fa_args(
-                            False,
-                            ctx.use_flash_attn_3,
-                            ctx.qkv_format,
-                            cu_seqlens_q=cu_seqlens_q_per_step[cp_size - i - 1],
-                            cu_seqlens_kv=cu_seqlens_kv_per_step[cp_size - i - 1],
-                            max_seqlen_q=ctx.max_seqlen_q,
-                            max_seqlen_kv=ctx.max_seqlen_kv,
-                            dq=dq_,
-                            dk=dk_,
-                            dv=dv_,
-                        )
-                        if ctx.use_flash_attn_3 or (
-                            fa_utils.v2_3_plus and not fa_utils.v2_7_0_plus
-                        ):
-                            fa_backward_kwargs["window_size"] = (-1, 0)
-                        elif fa_utils.v2_7_0_plus:
-                            fa_backward_kwargs["window_size_left"] = -1
-                            fa_backward_kwargs["window_size_right"] = 0
-                        if not ctx.use_flash_attn_3:
-                            fa_backward_kwargs["rng_state"] = rng_states[cp_size - i - 1]
-                        flash_attn_bwd(
-                            dout_,
-                            q_,
-                            k_part,
-                            v_part,
-                            out_,
-                            softmax_lse,
-                            *fa_backward_args_thd,
-                            causal=True,
-                            **fa_backward_kwargs,
-                        )
-                elif i >= (cp_size - rank - 1):
-                    if ctx.qkv_format == "bshd":
-                        # [b, 2, sq//2, np, hn] -> [b, sq, np, hn]
-                        q_, out_, dout_ = [
-                            x.view(x.shape[0], -1, *x.shape[-2:]) for x in [q, out, dout]
-                        ]
-                        if ctx.enable_mla:
-                            # [b, 2, sk//2, np, hn] -> [b, sk, np, hn]
-                            k_part = k_part[:, 0]
-                            v_part = v_part[:, 0]
-                        else:
-                            # [b, 2, sk//2, 2, np, hn] -> [b, sk//2, 2, np, hn]
-                            kv_ = kv[:, 0]
-                    elif ctx.qkv_format == "sbhd":
-                        # [2, sq//2, b, np, hn] -> [sq, b, np, hn]
-                        q_, out_, dout_ = [x.view(-1, *x.shape[-3:]) for x in [q, out, dout]]
-                        if ctx.enable_mla:
-                            # [2, sk//2, b, np, hn] -> [sk, b, np, hn]
-                            k_part = k_part[0]
-                            v_part = v_part[0]
-                        else:
-                            # [2, sk//2, b, 2, np, hn] -> [sk//2, b, 2, np, hn]
-                            kv_ = kv[0]
-                    elif ctx.qkv_format == "thd":
-                        q_, out_, dout_ = q, out, dout
-                        if ctx.enable_mla:
-                            # [t, np, hn] -> [t/2, np, hn]
-                            k_part = tex.thd_read_half_tensor(k_part, cu_seqlens_kv_padded, 0)
-                            v_part = tex.thd_read_half_tensor(v_part, cu_seqlens_kv_padded, 0)
-                        else:
-                            # [2, t, np, hn] -> [2, t/2, np, hn]
-                            kv_ = tex.thd_read_half_tensor(kv, cu_seqlens_kv_padded, 0)
-                    if ctx.use_fused_attention:
-                        if ctx.enable_mla:
-                            k_part = k_part.contiguous()
-                            v_part = v_part.contiguous()
-                        else:
-                            kv_ = kv_.contiguous()
-                        if ctx.fp8:
-                            aux_ctx_tensors = [
-                                softmax_lse,
-                                softmax_lse,
-                                rng_states[cp_size - i - 1],
-                            ]
-                        else:
-                            aux_ctx_tensors = [softmax_lse, rng_states[cp_size - i - 1]]
-                        if attn_dbias is not None:
-                            aux_ctx_tensors += [attn_biases[cp_size - i - 1]]
-                        q_part = q_
-                        if not ctx.enable_mla:
-                            k_part = (
-                                kv_[..., 0, :, :] if ctx.qkv_format in ["bshd", "sbhd"] else kv_[0]
-                            )
-                            v_part = (
-                                kv_[..., 1, :, :] if ctx.qkv_format in ["bshd", "sbhd"] else kv_[1]
-                            )
-                        out_part = out_
-                        dout_part = dout_
-
-                        if ctx.fp8:
-                            q_part = ctx.QKV_quantizer.create_tensor_from_data(
-                                q_part, fake_dtype=ctx.qkv_dtype, internal=True
-                            )
-                            k_part = ctx.QKV_quantizer.create_tensor_from_data(
-                                k_part, fake_dtype=ctx.qkv_dtype, internal=True
-                            )
-                            v_part = ctx.QKV_quantizer.create_tensor_from_data(
-                                v_part, fake_dtype=ctx.qkv_dtype, internal=True
-                            )
-                            out_part = ctx.O_quantizer.create_tensor_from_data(
-                                out_part, fake_dtype=ctx.qkv_dtype, internal=True
-                            )
-                            dout_part = ctx.dO_quantizer.create_tensor_from_data(
-                                dout_part, fake_dtype=dout_dtype, internal=True
-                            )
-                            fp8_meta_kwargs["dp_quantizer"] = dP_quantizer_per_step[i]
-                            fp8_meta_kwargs["dqkv_quantizer"] = dQKV_CP_quantizer_per_step[i]
-                        dq_, dk_, dv_, dbias_, *_ = fused_attn_bwd(
-                            ctx.max_seqlen_q,
-                            ctx.max_seqlen_kv // 2,
-                            cu_seqlens_q_per_step[cp_size - i - 1],
-                            cu_seqlens_kv_per_step[cp_size - i - 1],
-                            q_part,
-                            k_part,
-                            v_part,
-                            out_part,
-                            dout_part,
-                            dout_dtype,
-                            fused_attn_dqkv_dtype,
-                            aux_ctx_tensors,
-                            fused_attn_backend,
-                            cu_seqlens_q_padded=cu_seqlens_q_padded,
-                            cu_seqlens_kv_padded=(
-                                None if cu_seqlens_kv_padded is None else cu_seqlens_kv_padded // 2
-                            ),
-                            attn_scale=ctx.softmax_scale,
-                            dropout=ctx.dropout_p,
-                            qkv_layout=qkv_layout,
-                            attn_mask_type="padding" if padding else "no_mask",
-                            attn_bias_type=ctx.attn_bias_type,
-                            deterministic=ctx.deterministic,
-                            **fp8_meta_kwargs,
->>>>>>> 5e4e0b2c
                         )
                     else:
                         dq_, dk_, dv_ = cp_p2p_bwd_flash_attn(
@@ -2418,77 +2212,8 @@
                     section = "upper-triangle"
                     prepare_outputs = cp_p2p_bwd_prepare_qkv(*prepare_inputs, section)
                     if ctx.use_fused_attention:
-<<<<<<< HEAD
                         dq_, dk_, dv_, dbias_ = cp_p2p_bwd_fused_attn(
                             *fused_attn_inputs, *prepare_outputs, section
-=======
-                        q_, out_, dout_ = [x.contiguous() for x in [q_, out_, dout_]]
-                        if ctx.fp8:
-                            aux_ctx_tensors = [
-                                softmax_lse_,
-                                softmax_lse_,
-                                rng_states[cp_size - i - 1],
-                            ]
-                        else:
-                            aux_ctx_tensors = [softmax_lse_, rng_states[cp_size - i - 1]]
-                        if attn_dbias is not None:
-                            aux_ctx_tensors += [attn_biases[cp_size - i - 1]]
-
-                        q_part = q_
-                        if not ctx.enable_mla:
-                            k_part = (
-                                kv_[..., 0, :, :] if ctx.qkv_format in ["bshd", "sbhd"] else kv_[0]
-                            )
-                            v_part = (
-                                kv_[..., 1, :, :] if ctx.qkv_format in ["bshd", "sbhd"] else kv_[1]
-                            )
-                        out_part = out_
-                        dout_part = dout_
-
-                        if ctx.fp8:
-                            q_part = ctx.QKV_quantizer.create_tensor_from_data(
-                                q_part, fake_dtype=ctx.qkv_dtype, internal=True
-                            )
-                            k_part = ctx.QKV_quantizer.create_tensor_from_data(
-                                k_part, fake_dtype=ctx.qkv_dtype, internal=True
-                            )
-                            v_part = ctx.QKV_quantizer.create_tensor_from_data(
-                                v_part, fake_dtype=ctx.qkv_dtype, internal=True
-                            )
-                            out_part = ctx.O_quantizer.create_tensor_from_data(
-                                out_part, fake_dtype=ctx.qkv_dtype, internal=True
-                            )
-                            dout_part = ctx.dO_quantizer.create_tensor_from_data(
-                                dout_part, fake_dtype=dout_dtype, internal=True
-                            )
-                            fp8_meta_kwargs["dp_quantizer"] = dP_quantizer_per_step[i]
-                            fp8_meta_kwargs["dqkv_quantizer"] = dQKV_CP_quantizer_per_step[i]
-                        dq_, dk_, dv_, dbias_, *_ = fused_attn_bwd(
-                            ctx.max_seqlen_q // 2,
-                            ctx.max_seqlen_kv,
-                            cu_seqlens_q_per_step[cp_size - i - 1],
-                            cu_seqlens_kv_per_step[cp_size - i - 1],
-                            q_part,
-                            k_part,
-                            v_part,
-                            out_part,
-                            dout_part,
-                            dout_dtype,
-                            fused_attn_dqkv_dtype,
-                            aux_ctx_tensors,
-                            fused_attn_backend,
-                            cu_seqlens_q_padded=(
-                                None if cu_seqlens_q_padded is None else cu_seqlens_q_padded // 2
-                            ),
-                            cu_seqlens_kv_padded=cu_seqlens_kv_padded,
-                            attn_scale=ctx.softmax_scale,
-                            dropout=ctx.dropout_p,
-                            qkv_layout=qkv_layout,
-                            attn_mask_type="padding" if padding else "no_mask",
-                            attn_bias_type=ctx.attn_bias_type,
-                            deterministic=ctx.deterministic,
-                            **fp8_meta_kwargs,
->>>>>>> 5e4e0b2c
                         )
                     else:
                         dq_, dk_, dv_ = cp_p2p_bwd_flash_attn(
@@ -2498,65 +2223,8 @@
                 section = "all"
                 prepare_outputs = cp_p2p_bwd_prepare_qkv(*prepare_inputs, section)
                 if ctx.use_fused_attention:
-<<<<<<< HEAD
                     dq_, dk_, dv_, dbias_ = cp_p2p_bwd_fused_attn(
                         *fused_attn_inputs, *prepare_outputs, section
-=======
-                    if ctx.fp8:
-                        aux_ctx_tensors = [softmax_lse, softmax_lse, rng_states[cp_size - i - 1]]
-                    else:
-                        aux_ctx_tensors = [softmax_lse, rng_states[cp_size - i - 1]]
-                    if attn_dbias is not None:
-                        aux_ctx_tensors += [attn_biases[cp_size - i - 1]]
-                    q_part = q
-                    if not ctx.enable_mla:
-                        k_part = kv[..., 0, :, :] if ctx.qkv_format in ["bshd", "sbhd"] else kv[0]
-                        v_part = kv[..., 1, :, :] if ctx.qkv_format in ["bshd", "sbhd"] else kv[1]
-                    out_part = out
-                    dout_part = dout
-
-                    if ctx.fp8:
-                        q_part = ctx.QKV_quantizer.create_tensor_from_data(
-                            q_part, fake_dtype=ctx.qkv_dtype, internal=True
-                        )
-                        k_part = ctx.QKV_quantizer.create_tensor_from_data(
-                            k_part, fake_dtype=ctx.qkv_dtype, internal=True
-                        )
-                        v_part = ctx.QKV_quantizer.create_tensor_from_data(
-                            v_part, fake_dtype=ctx.qkv_dtype, internal=True
-                        )
-                        out_part = ctx.O_quantizer.create_tensor_from_data(
-                            out_part, fake_dtype=ctx.qkv_dtype, internal=True
-                        )
-                        dout_part = ctx.dO_quantizer.create_tensor_from_data(
-                            dout_part, fake_dtype=dout_dtype, internal=True
-                        )
-                        fp8_meta_kwargs["dp_quantizer"] = dP_quantizer_per_step[i]
-                        fp8_meta_kwargs["dqkv_quantizer"] = dQKV_CP_quantizer_per_step[i]
-                    dq_, dk_, dv_, dbias_, *_ = fused_attn_bwd(
-                        ctx.max_seqlen_q,
-                        ctx.max_seqlen_kv,
-                        cu_seqlens_q_per_step[cp_size - i - 1],
-                        cu_seqlens_kv_per_step[cp_size - i - 1],
-                        q_part,
-                        k_part,
-                        v_part,
-                        out_part,
-                        dout_part,
-                        dout_dtype,
-                        fused_attn_dqkv_dtype,
-                        aux_ctx_tensors,
-                        fused_attn_backend,
-                        cu_seqlens_q_padded=cu_seqlens_q_padded,
-                        cu_seqlens_kv_padded=cu_seqlens_kv_padded,
-                        attn_scale=ctx.softmax_scale,
-                        dropout=ctx.dropout_p,
-                        qkv_layout=qkv_layout,
-                        attn_mask_type=ctx.attn_mask_type,
-                        attn_bias_type=ctx.attn_bias_type,
-                        deterministic=ctx.deterministic,
-                        **fp8_meta_kwargs,
->>>>>>> 5e4e0b2c
                     )
                 else:
                     dq_, dk_, dv_ = cp_p2p_bwd_flash_attn(
@@ -3408,12 +3076,9 @@
         cp_stream,
         quantizers,
         use_flash_attn_3,
-<<<<<<< HEAD
-        fp8_output,
-=======
         softmax_type,
         softmax_offset,
->>>>>>> 5e4e0b2c
+        fp8_output,
     ):
         # pylint: disable=missing-function-docstring
         nvtx_range_push("transformer_engine.AttnFuncWithCPAndQKVOA2A.forward")
@@ -3806,31 +3471,11 @@
         if ctx.use_fused_attention:
             q_part, k_part, v_part, out_part, dout_part = q, k, v, out, dout
             if ctx.fp8:
-<<<<<<< HEAD
                 q_part, k_part, v_part, out_part = q_fp8, k_fp8, v_fp8, out_fp8
                 if ctx.fp8_recipe.float8_current_scaling() and _dpa_fp8_cs_o_in_f16:
                     out_part = out
                 dout_part = Float8Tensor.make_like(dout_fp8, data=dout, dtype=bwd_nominal_dtype)
             dq, dk, dv, _ = fused_attn_bwd(
-=======
-                q_part = ctx.QKV_quantizer.create_tensor_from_data(
-                    q_part, fake_dtype=ctx.qkv_dtype, internal=True
-                )
-                k_part = ctx.QKV_quantizer.create_tensor_from_data(
-                    k_part, fake_dtype=ctx.qkv_dtype, internal=True
-                )
-                v_part = ctx.QKV_quantizer.create_tensor_from_data(
-                    v_part, fake_dtype=ctx.qkv_dtype, internal=True
-                )
-                out_part = ctx.O_quantizer.create_tensor_from_data(
-                    out_part, fake_dtype=ctx.qkv_dtype, internal=True
-                )
-                dout_part = ctx.dO_quantizer.create_tensor_from_data(
-                    dout_part, fake_dtype=dout_dtype, internal=True
-                )
-
-            dq, dk, dv, *rest = fused_attn_bwd(
->>>>>>> 5e4e0b2c
                 ctx.max_seqlen_q,
                 ctx.max_seqlen_kv,
                 cu_seqlens_q,
@@ -3955,11 +3600,8 @@
             None,
             None,
             None,
-<<<<<<< HEAD
-            None,
-=======
             d_softmax_offset,
->>>>>>> 5e4e0b2c
+            None,
         )
 
 
@@ -3992,13 +3634,10 @@
     quantizers=None,
     pad_between_seqs=False,
     use_flash_attn_3=False,
-<<<<<<< HEAD
+    softmax_type="vanilla",
+    softmax_offset=None,
     fp8_output=False,
     layer_number=1,
-=======
-    softmax_type="vanilla",
-    softmax_offset=None,
->>>>>>> 5e4e0b2c
 ) -> torch.Tensor:
     """
     Attention implementation with context parallelism (CP). CP partitions tensors along the sequence
@@ -4177,12 +3816,9 @@
             cp_stream,
             quantizers,
             use_flash_attn_3,
-<<<<<<< HEAD
-            fp8_output,
-=======
             softmax_type,
             softmax_offset,
->>>>>>> 5e4e0b2c
+            fp8_output,
         ]
         out = AttnFuncWithCPAndQKVOA2A.apply(*args)
     else:
