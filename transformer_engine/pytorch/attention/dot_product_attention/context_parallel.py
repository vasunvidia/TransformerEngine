--- conflicted
+++ resolved
@@ -51,9 +51,6 @@
 _seq_chunk_ids_cache_for_reordering_before_attn = {}
 _seq_chunk_ids_cache_for_reordering_after_attn = {}
 _softmax_offset_chunk_ids_cache = {}
-
-# Float8CurrentScaling: fused_attn_bwd takes O in FP8 by default, this flag allows it in F16
-_dpa_fp8_cs_o_in_f16 = os.getenv("NVTE_DPA_FP8CS_O_in_F16", "0") == "1"
 
 # Float8CurrentScaling: fused_attn_bwd takes O in FP8 by default, this flag allows it in F16
 _dpa_fp8_cs_o_in_f16 = os.getenv("NVTE_DPA_FP8CS_O_in_F16", "0") == "1"
@@ -954,11 +951,7 @@
         fp8_meta_kwargs["dp_quantizer"] = dP_quantizer_per_step
         fp8_meta_kwargs["dqkv_quantizer"] = dQKV_quantizer_per_step
 
-<<<<<<< HEAD
-    dq, dk, dv, dbias = fused_attn_bwd(
-=======
     dq, dk, dv, dbias, *_ = fused_attn_bwd(
->>>>>>> 35b2e3a4
         max_seqlen_q_,
         max_seqlen_kv_,
         cu_seqlens_q_per_step[cp_size - step - 1],
@@ -3083,11 +3076,8 @@
         cp_stream,
         quantizers,
         use_flash_attn_3,
-<<<<<<< HEAD
-=======
         softmax_type,
         softmax_offset,
->>>>>>> 35b2e3a4
         fp8_output,
     ):
         # pylint: disable=missing-function-docstring
@@ -3485,11 +3475,7 @@
                 if ctx.fp8_recipe.float8_current_scaling() and _dpa_fp8_cs_o_in_f16:
                     out_part = out
                 dout_part = Float8Tensor.make_like(dout_fp8, data=dout, dtype=bwd_nominal_dtype)
-<<<<<<< HEAD
-            dq, dk, dv, _ = fused_attn_bwd(
-=======
             dq, dk, dv, *rest = fused_attn_bwd(
->>>>>>> 35b2e3a4
                 ctx.max_seqlen_q,
                 ctx.max_seqlen_kv,
                 cu_seqlens_q,
@@ -3614,10 +3600,7 @@
             None,
             None,
             None,
-<<<<<<< HEAD
-=======
             d_softmax_offset,
->>>>>>> 35b2e3a4
             None,
         )
 
@@ -3651,11 +3634,8 @@
     quantizers=None,
     pad_between_seqs=False,
     use_flash_attn_3=False,
-<<<<<<< HEAD
-=======
     softmax_type="vanilla",
     softmax_offset=None,
->>>>>>> 35b2e3a4
     fp8_output=False,
     layer_number=1,
 ) -> torch.Tensor:
@@ -3836,11 +3816,8 @@
             cp_stream,
             quantizers,
             use_flash_attn_3,
-<<<<<<< HEAD
-=======
             softmax_type,
             softmax_offset,
->>>>>>> 35b2e3a4
             fp8_output,
         ]
         out = AttnFuncWithCPAndQKVOA2A.apply(*args)
