--- conflicted
+++ resolved
@@ -241,10 +241,7 @@
         core_attention_bias: Optional[torch.Tensor] = None,
         alibi_slopes: Optional[torch.Tensor] = None,
         inference_params: Optional[InferenceParams] = None,
-<<<<<<< HEAD
-=======
         softmax_offset: torch.Tensor = None,
->>>>>>> 35b2e3a4
         fp8: bool = False,
         fp8_meta: Optional[Dict[str, Any]] = None,
         quantizers=None,
@@ -424,9 +421,6 @@
                 matmul_result, None, None, dP_quantizer, "dP_quantizer", None
             )
 
-<<<<<<< HEAD
-        # attention scores and attention mask [b, np, sq, sk]
-=======
         # add attention sink to the last column: [b, np, sq, sk+1]
         if self.softmax_type != "vanilla":
             matmul_result = torch.cat(
@@ -442,7 +436,6 @@
             attn_mask_type = "arbitrary"
 
         # attention scores and attention mask
->>>>>>> 35b2e3a4
         softmax_scale = self.layer_number if apply_qk_layer_scaling else None
         attention_probs = self.scale_mask_softmax(
             matmul_result, attention_mask, attn_mask_type, softmax_scale
@@ -1066,10 +1059,7 @@
         fp8_meta,
         quantizers,
         deterministic,
-<<<<<<< HEAD
-=======
         softmax_offset,
->>>>>>> 35b2e3a4
         fp8_output,
         layer_number,
     ):
@@ -1179,7 +1169,6 @@
                     and not (fp8_recipe.float8_current_scaling() and _dpa_fp8_cs_o_in_f16)
                 ):
                     out_fp8 = O_quantizer(out_)
-<<<<<<< HEAD
 
             # print quantizers
             print_quantizers(
@@ -1196,24 +1185,6 @@
             # return appropriate tensors
             out_ret = out_fp8 if is_output_fp8 else out
 
-=======
-
-            # print quantizers
-            print_quantizers(
-                "FusedAttnFunc.forward >> after:  ",
-                layer_number,
-                QKV_quantizer,
-                O_quantizer,
-                S_quantizer,
-                dQKV_quantizer,
-                dO_quantizer,
-                dP_quantizer,
-            )
-
-            # return appropriate tensors
-            out_ret = out_fp8 if is_output_fp8 else out
-
->>>>>>> 35b2e3a4
             # save appropriate tensors
             fp8_tensors = (None, None, None, None)
             qkvo_tensors = (None, None, None, None)
@@ -1545,18 +1516,12 @@
                         ctx.deterministic,
                     )
 
-<<<<<<< HEAD
-        dbias = None
-        if ctx.attn_bias_type == "post_scale_bias":
-            dbias = rest[0]
-=======
         d_bias = None
         if ctx.attn_bias_type not in ["no_bias", "alibi"]:
             d_bias = rest[0]
         d_softmax_offset = None
         if ctx.softmax_type != "vanilla":
             d_softmax_offset = rest[1]
->>>>>>> 35b2e3a4
         return (
             None,
             None,
@@ -1570,13 +1535,7 @@
             dq,
             dk,
             dv,
-<<<<<<< HEAD
-            dbias,
-            None,
-            None,
-=======
             d_bias,
->>>>>>> 35b2e3a4
             None,
             None,
             None,
@@ -1699,10 +1658,7 @@
         quantizers=None,
         pad_between_seqs: bool = False,
         inference_params: Optional[InferenceParams] = None,
-<<<<<<< HEAD
-=======
         softmax_offset: torch.Tensor = None,
->>>>>>> 35b2e3a4
         fp8_output: bool = False,
     ) -> torch.Tensor:
         """fused attention fprop"""
@@ -1865,11 +1821,8 @@
                     fp8_meta=fp8_meta,
                     quantizers=quantizers,
                     pad_between_seqs=pad_between_seqs,
-<<<<<<< HEAD
-=======
                     softmax_type=self.softmax_type,
                     softmax_offset=softmax_offset,
->>>>>>> 35b2e3a4
                     fp8_output=fp8_output,
                     layer_number=self.layer_number,
                 )
@@ -1904,10 +1857,7 @@
                     fp8_meta,
                     quantizers,
                     self.deterministic,
-<<<<<<< HEAD
-=======
                     softmax_offset,
->>>>>>> 35b2e3a4
                     fp8_output,
                     self.layer_number,
                 )
