# Copyright (c) 2022-2025, NVIDIA CORPORATION & AFFILIATES. All rights reserved.
#
# See LICENSE for license information.

"""
Utils/Helper classes and methods for attention
"""
import math
import os
from typing import Any, Dict, List, Optional, Tuple, Union
import warnings
import logging
import functools

from dataclasses import dataclass, fields
import numpy as np
from packaging.version import Version as PkgVersion

import torch
import torch.distributed as dist
import torch.nn.functional as F
import transformer_engine_torch as tex
import transformer_engine as te
from transformer_engine.pytorch.cpp_extensions.fused_attn import (
    QKVLayout,
    AttnBiasType,
    AttnMaskType,
    SoftmaxType,
    FusedAttnBackend,
    META_QKV,
    META_DQKV,
    META_O,
    META_DO,
    META_S,
    META_DP,
)
from transformer_engine.pytorch.attention.inference import InferenceParams
from transformer_engine.pytorch.float8_tensor import Float8Tensor
from transformer_engine.pytorch.tensor.float8_tensor import (
    Float8Quantizer,
    Float8CurrentScalingQuantizer,
)
from transformer_engine.pytorch.fp8 import get_fp8_te_dtype
from transformer_engine.pytorch.constants import TE_DType


from transformer_engine.pytorch.utils import (
    get_device_compute_capability,
    get_cudnn_version,
    SplitAlongDim,
    combine_tensors,
)
from transformer_engine.pytorch.export import is_in_onnx_export_mode

from transformer_engine.pytorch.jit import jit_fuser

# NVTE_DEBUG = 0/1 # disables/enables debug mode, default = 0
_NVTE_DEBUG = int(os.getenv("NVTE_DEBUG", "0"))
# NVTE_DEBUG_LEVEL = 0/1/2 # enables more and more verbose debug mode, default = 0
_NVTE_DEBUG_LEVEL = int(os.getenv("NVTE_DEBUG_LEVEL", "0"))
_NVTE_FLASH_ATTN = int(os.getenv("NVTE_FLASH_ATTN", "1"))
# Print debug info
_to_print = os.getenv("NVTE_PRINT", "0") == "1"
_to_print_layer = int(os.getenv("NVTE_PRINT_LAYER_NUMBER", "1"))
_to_print_rank = int(os.getenv("NVTE_PRINT_RANK", "0"))

_cu_seqlens_cache = {}


class AttentionLogging:
    """
    Manage logging for attention module
    """

    _log_level = _NVTE_DEBUG * _NVTE_DEBUG_LEVEL
    _formatter = logging.Formatter("[%(levelname)-8s | %(name)-19s]: %(message)s")
    _stream_handler = logging.StreamHandler()
    fa_logger = logging.getLogger(__name__)
    _is_logging_setup = False

    @staticmethod
    def setup_logging():
        """
        Set up log levels, logger and handlers
        """
        _log_levels = {0: logging.WARNING, 1: logging.INFO, 2: logging.DEBUG}
        AttentionLogging._log_level = _log_levels[
            AttentionLogging._log_level if AttentionLogging._log_level in [0, 1, 2] else 2
        ]
        AttentionLogging._stream_handler.setFormatter(AttentionLogging._formatter)
        AttentionLogging.fa_logger.setLevel(AttentionLogging._log_level)
        if not AttentionLogging.fa_logger.hasHandlers():
            AttentionLogging.fa_logger.addHandler(AttentionLogging._stream_handler)
        AttentionLogging._is_logging_setup = True


@functools.lru_cache(maxsize=None)
def _get_supported_versions(version_min, version_max):
    """
    Calculate version info based on min and max numbers
    """
    return ">= " + str(version_min) + ", " + "<= " + str(version_max)


def maybe_contiguous(tensor: torch.Tensor) -> torch.Tensor:
    """Make tensor contiguous if final stride is not 1."""
    return tensor.contiguous() if tensor.stride(-1) != 1 else tensor


class FlashAttentionUtils:
    """
    Manage Flash Attention versioning information
    """

    is_installed = False
    version = PkgVersion("0")
    version_required = PkgVersion("2.1.1")
    version_required_blackwell = PkgVersion("2.7.3")
    max_version = PkgVersion("2.8.1")
    v2_plus = False
    v2_1_plus = False
    v2_3_plus = False
    v2_4_plus = False
    v2_4_1_plus = False
    v2_5_plus = False
    v2_5_7_plus = False
    v2_6_0_plus = False
    v2_7_0_plus = False
    warning_printed = False

    v3_is_installed = False
    fa3_version = PkgVersion("0")
    v3_0_0_beta = False
    use_v3 = False
    # FA3 from FA 2.7.3+/hopper has different APIs than FA3 from 2.7.2/hopper
    # Please follow these instructions to install FA3
    v3_installation_steps = """\
(1) git clone https://github.com/Dao-AILab/flash-attention.git
(2) cd flash-attention/ && git checkout 3ba6f82 && git submodule update --init && cd hopper/ && python setup.py install
(3) python_path=`python -c "import site; print(site.getsitepackages()[0])"`
(4) mkdir -p $python_path/flash_attn_3
(5) cp flash_attn_interface.py $python_path/flash_attn_3/flash_attn_interface.py"""
    v3_warning_printed = False

    @staticmethod
    def set_flash_attention_version():
        """
        Setup version info for FA v2.x
        """
        FlashAttentionUtils.is_installed = True
        FlashAttentionUtils.v2_plus = FlashAttentionUtils.version >= PkgVersion("2")
        FlashAttentionUtils.v2_1_plus = FlashAttentionUtils.version >= PkgVersion("2.1")
        FlashAttentionUtils.v2_3_plus = FlashAttentionUtils.version >= PkgVersion("2.3")
        FlashAttentionUtils.v2_4_plus = FlashAttentionUtils.version >= PkgVersion("2.4")
        FlashAttentionUtils.v2_4_1_plus = FlashAttentionUtils.version >= PkgVersion("2.4.1")
        FlashAttentionUtils.v2_5_plus = FlashAttentionUtils.version >= PkgVersion("2.5.0")
        FlashAttentionUtils.v2_5_7_plus = FlashAttentionUtils.version >= PkgVersion("2.5.7")
        FlashAttentionUtils.v2_6_0_plus = FlashAttentionUtils.version >= PkgVersion("2.6.0")
        FlashAttentionUtils.v2_7_0_plus = FlashAttentionUtils.version >= PkgVersion("2.7.0")

    @staticmethod
    def set_flash_attention_3_params():
        """
        Setup version info for FA v3.x
        """
        FlashAttentionUtils.v3_is_installed = True
        FlashAttentionUtils.v3_0_0_beta = (
            PkgVersion("3.0.0b") < FlashAttentionUtils.fa3_version < PkgVersion("3.0.0")
        )


@dataclass(eq=True)
class AttentionParams:
    """
    Attention parameters used to determine which backend to be used.

    Parameters
    ----------
    qkv_type: Union[torch.Tensor, Float8Tensor], default = `torch.Tensor`
        Type of query/key/value tensors, {`torch.Tensor`, `Float8Tensor`}.
    qkv_dtype: torch.dtype, default = `torch.bfloat16`
        Data type of query/key/value tensors.
    qkv_layout: str, default = "sbh3d"
        Query/key/value tensor memory layout.
    batch_size: int, default = 1
        Batch size.
    num_heads: int, default = 16
        Number of attention heads in the query tensor.
    num_gqa_groups: int, default = 16
        Number of attention heads in key and value tensors.
    max_seqlen_q: int, default = 128
        Maximum sequence length of the query tensor.
    max_seqlen_kv: int, default = 128
        Maximum sequence length of the key and value tensors.
    head_dim_qk: int, default = 64
        The size of each attention head in query and key tensors.
    head_dim_v: int, default = 64
        The size of each attention head in the value tensor.
    attn_mask_type: str, default = `no_mask`
        Attention mask type, {`no_mask`, `padding`, `causal`, `padding_causal`,
        `causal_bottom_right`, `padding_causal_bottom_right`, `arbitrary`}
    window_size: Tuple[int, int], default = None
        Sliding window attention size.
    alibi_slopes_shape: Optional[Union[torch.Size, List]], default = `None`
        Tensor shape of :attr:`alibi_slopes` in `DotProductAttention`.
    core_attention_bias_type: str, default = `no_bias`
        Attention bias type, {`no_bias`, `pre_scale_bias`, `post_scale_bias`, `alibi`}.
    core_attention_bias_shape: str, default = `1hss`
        Attention bias shape, {`1hss`, `b1ss`, `bhss`}.
    core_attention_bias_requires_grad: bool, default = `True`
        Whether attention bias requires gradient.
    pad_between_seqs: bool, default = `False`
        Whether there is padding between sequences in a batch.
        This only applies to `qkv_format=thd`.
    attention_dropout: float, default = 0.0
        Attention dropout.
    context_parallel: bool, default = `False`
        Whether context parallelism is used or not.
    cp_comm_type: str, default = "p2p"
        The communication type of context parallelism.
    deterministic: bool, default = `False`
        Whether to run `DotProductAttention` with determinism or not.
    is_training: bool, default = `True`
        Whether in training mode (`True`) or inference mode (`False`)
    fp8: bool, default = `False`
        Whether `DotProductAttention` is in an `fp8_autocast` region.
    fp8_meta: Optional[Dict[str Any]], default = `None`
        The FP8 metadata tensor of `DotProductAttention`.
    inference_params: Optional[InferenceParams], default = `None`
        Inference-related parameters. See InferenceParams for details.
    softmax_type: str, default = "vanilla"
        The type of softmax operation. See DotProductAttention for details.
    """

    qkv_type: Union[torch.Tensor, Float8Tensor] = torch.Tensor
    qkv_dtype: torch.dtype = torch.bfloat16
    qkv_layout: str = "sbh3d"
    batch_size: int = 1
    num_heads: int = 16
    num_gqa_groups: int = 16
    max_seqlen_q: int = 128
    max_seqlen_kv: int = 128
    head_dim_qk: int = 64
    head_dim_v: int = 64
    attn_mask_type: str = "no_mask"
    window_size: Union[Tuple[int, int], None] = None
    alibi_slopes_shape: Union[torch.Size, List, None] = None
    core_attention_bias_type: str = "no_bias"
    core_attention_bias_shape: str = "1hss"
    core_attention_bias_requires_grad: bool = True
    pad_between_seqs: bool = False
    attention_dropout: float = 0.0
    context_parallel: bool = False
    cp_comm_type: str = "p2p"
    deterministic: bool = False
    is_training: bool = True
    fp8: bool = False
    fp8_meta: Union[Dict[str, Any], None] = None
    inference_params: Optional[InferenceParams] = None
    softmax_type: str = "vanilla"

    def __eq__(self, other):
        """
        Overwrite dataclass.__eq__ so that only fp8_meta["recipe"] is compared,
        since all other entries of fp8_meta are unused in get_attention_backend.
        """
        if not isinstance(other, self.__class__):
            return NotImplemented
        for field in fields(self):
            fname = field.name
            sf = getattr(self, fname)
            of = getattr(other, fname)
            if fname != "fp8_meta":
                if sf != of:
                    return False
            elif sf.get("recipe", None) != of.get("recipe", None):
                return False
        return True


def get_attention_backend(
    attention_params: AttentionParams = None,
):
    """
    Select the appropriate attention backend/sub-backend based on user input and runtime environment.

    Parameters
    ----------
    See `AttentionParams`.

    Returns
    ----------
    use_flash_attention: bool
        Whether the `FlashAttention` backend has been selected.
    use_fused_attention: bool
        Whether the `FusedAttention` backend has been selected.
    fused_attention_backend: tex.NVTE_Fused_Attn_Backend
        If `use_fused_attention = True`, one of `FusedAttention` three sub-backends, else `None`.
    use_unfused_attention: bool
        Whether the `UnfusedDotProductAttention` backend has been selected.
    available_backends: List[bool]
        All available backends that could support the provided input. A list of Booleans
        in the form of [use_flash_attention, use_fused_attention, use_unfused_attention].
    """
    # NOTE: As part of refactoring attention.py, populating the _attention_backends cache in attention
    # is no longer performed at the end of get_attention_backend(), but the responsibility of doing so
    # is shifted over to the caller of this function
    qkv_type = attention_params.qkv_type
    qkv_dtype = attention_params.qkv_dtype
    qkv_layout = attention_params.qkv_layout
    batch_size = attention_params.batch_size
    num_heads = attention_params.num_heads
    num_gqa_groups = attention_params.num_gqa_groups
    max_seqlen_q = attention_params.max_seqlen_q
    max_seqlen_kv = attention_params.max_seqlen_kv
    head_dim_qk = attention_params.head_dim_qk
    head_dim_v = attention_params.head_dim_v
    attn_mask_type = attention_params.attn_mask_type
    window_size = attention_params.window_size
    alibi_slopes_shape = attention_params.alibi_slopes_shape
    core_attention_bias_type = attention_params.core_attention_bias_type
    core_attention_bias_shape = attention_params.core_attention_bias_shape
    core_attention_bias_requires_grad = attention_params.core_attention_bias_requires_grad
    pad_between_seqs = attention_params.pad_between_seqs
    attention_dropout = attention_params.attention_dropout
    context_parallel = attention_params.context_parallel
    cp_comm_type = attention_params.cp_comm_type
    deterministic = attention_params.deterministic
    is_training = attention_params.is_training
    fp8 = attention_params.fp8
    fp8_meta = attention_params.fp8_meta
    inference_params = attention_params.inference_params
    softmax_type = attention_params.softmax_type

    # Run config
    logger = logging.getLogger("DotProductAttention")
    logger.setLevel(AttentionLogging._log_level)
    if not logger.hasHandlers():
        logger.addHandler(AttentionLogging._stream_handler)
    device_compute_capability = get_device_compute_capability()
    cudnn_version = get_cudnn_version()
    run_config = {
        "transformer_engine_version": te.__version__,
        "compute_capability": "sm"
        + str(10 * device_compute_capability[0] + device_compute_capability[1]),
        "flash_attn_version": (
            str(FlashAttentionUtils.version)
            if FlashAttentionUtils.is_installed
            else "not installed"
        ),
        "flash_attn_3_version": (
            str(FlashAttentionUtils.fa3_version)
            if FlashAttentionUtils.v3_is_installed
            else "not installed"
        ),
        "cudnn_version": ".".join([str(i) for i in cudnn_version]),
    }
    attention_params_dict = {
        field.name: getattr(attention_params, field.name) for field in fields(attention_params)
    }
    run_config.update(attention_params_dict)
    if fp8:
        run_config["NVTE_FP8_DPA_BWD"] = int(os.getenv("NVTE_FP8_DPA_BWD", "1"))
    logger.debug("Running with config=%s", run_config)

    # The following sections check if `FlashAttention` supports the provided attention params,
    # regardless of whether FA2 or FA3 is installed. If FA2 or FA3 is not installed but is
    # necessary for performance/functionality, a warning will be issued to prompt users to
    # install an appropriate FA version.
    qkv_format, q_format, _ = get_qkv_format(qkv_layout, inference_params)

    # Filter: Environment variables
    use_flash_attention = int(os.getenv("NVTE_FLASH_ATTN", "1"))
    use_flash_attention_2 = use_flash_attention
    use_flash_attention_3 = use_flash_attention
    flash_attention_backend = None
    use_fused_attention = int(os.getenv("NVTE_FUSED_ATTN", "1"))
    use_unfused_attention = int(os.getenv("NVTE_UNFUSED_ATTN", "1"))
    if not use_flash_attention_2 and FlashAttentionUtils.is_installed:
        logger.debug("Disabling FlashAttention 2 due to NVTE_FLASH_ATTN=0")
    if not use_flash_attention_3 and FlashAttentionUtils.v3_is_installed:
        logger.debug("Disabling FlashAttention 3 due to NVTE_FLASH_ATTN=0")
    if not use_fused_attention:
        logger.debug("Disabling FusedAttention due to NVTE_FUSED_ATTN=0")
    if not use_unfused_attention:
        logger.debug("Disabling UnfusedDotProductAttention due to NVTE_UNFUSED_ATTN=0")

    # Filter: Compute capability
    if device_compute_capability < (8, 0):
        if use_flash_attention_2 and FlashAttentionUtils.is_installed:
            logger.debug("Disabling FlashAttention 2 for compute capability < sm80")
        use_flash_attention_2 = False
        if use_fused_attention:
            logger.debug("Disabling FusedAttention for compute capability < sm80")
            use_fused_attention = False
    if device_compute_capability != (9, 0):
        if use_flash_attention_3 and FlashAttentionUtils.v3_is_installed:
            logger.debug("Disabling FlashAttention 3 for compute capability != sm90")
        use_flash_attention_3 = False

    # Filter: Data type
    if qkv_dtype not in [torch.bfloat16, torch.float16]:
        if use_flash_attention_2 and FlashAttentionUtils.is_installed:
            logger.debug(
                "Disabling FlashAttention 2 for unsupported qkv_dtype = %s. "
                "Supported: qkv_dtype = {torch.bfloat16, torch.float16}. ",
                qkv_dtype,
            )
        use_flash_attention_2 = False
    if qkv_dtype not in [torch.bfloat16, torch.float16, torch.float8_e4m3fn] or qkv_type not in [
        torch.Tensor,
        Float8Tensor,
    ]:
        if use_flash_attention_3 and FlashAttentionUtils.v3_is_installed:
            logger.debug(
                "Disabling FlashAttention 3 for unsupported qkv_dtype = %s, qkv_type = %s. "
                "Supported: qkv_dtype = {torch.bfloat16, torch.float16, torch.float8_e4m3fn}, "
                "qkv_type = {torch.Tensor, Float8Tensor}. ",
                qkv_dtype,
                qkv_type,
            )
        use_flash_attention_3 = False
        if use_fused_attention:
            logger.debug(
                "Disabling FusedAttention for unsupported qkv_dtype = %s, qkv_type = %s. "
                "Supported: qkv_dtype = {torch.bfloat16, torch.float16, torch.float8_e4m3fn}, "
                "qkv_type = {torch.Tensor, Float8Tensor}. ",
                qkv_dtype,
                qkv_type,
            )
            use_fused_attention = False

    # Filter: Execution type
    if fp8 and fp8_meta["recipe"].fp8_dpa:
        if use_flash_attention_2 and FlashAttentionUtils.is_installed:
            logger.debug("Disabling FlashAttention 2 for FP8 attention")
        use_flash_attention_2 = False
        if use_flash_attention_3 and is_training:
            if FlashAttentionUtils.v3_is_installed:
                logger.debug("Disabling FlashAttention 3 for FP8 training")
            use_flash_attention_3 = False
        if use_unfused_attention:
            allow_emulation = os.getenv("NVTE_UnfusedDPA_Emulate_FP8", "0") == "1"
            if not allow_emulation:
                logger.debug("Disabling UnfusedDotProductAttention for FP8 attention")
                use_unfused_attention = False

    # Filter: KV cache
    # backend  | precision      |    KV cache     | architecture | qkv_format    | page_size
    # ---------------------------------------------------------------------------------------
    # Fused    | FP16/BF16      | non-paged/paged | sm80+        | bshd,sbhd,thd | >= 1
    # Flash v2 | FP16/BF16      | non-paged/paged | sm80+        | bshd,sbhd,thd | >= 256
    # Flash v3 | FP16/BF16      | non-paged/paged | sm90         | bshd,sbhd,thd | >= 1
    #          | FP8            | non-paged/paged | sm90         | thd           | >= 1
    # Unfused  | FP32/FP16/BF16 | non-paged/paged | all          | bshd,sbhd,thd | >= 1
    if inference_params is not None:
        # Temporarily disabling fused attention for kv caching for sm89 irrespective of cuDNN version
        # until the cuDNN bug is resolved
        if device_compute_capability == (8, 9):
            logger.debug("Disabling FusedAttention for KV caching for sm89")
            use_fused_attention = False
        if context_parallel:
            logger.debug("Disabling all backends for KV caching with context parallelism")
            use_flash_attention = False
            use_fused_attention = False
            use_unfused_attention = False
        if fp8 and fp8_meta["recipe"].fp8_dpa:
            if fp8_meta["recipe"].fp8_mha:
                logger.debug("Disabling all backends for KV caching with FP8 MHA")
                use_flash_attention = False
                use_fused_attention = False
                use_unfused_attention = False
            if use_flash_attention_3 and q_format != "thd":
                if FlashAttentionUtils.v3_is_installed:
                    logger.debug("Disabling FlashAttention 3 for FP8 KV caching and non-THD")
                use_flash_attention_3 = False
            if use_fused_attention:
                logger.debug("Disabling FusedAttention for FP8 KV caching")
                use_fused_attention = False
        else:
            if q_format == "thd" and pad_between_seqs:
                logger.debug("Disabling all backends for pad_between_seqs = True and KV caching")
                use_flash_attention = False
                use_fused_attention = False
                use_unfused_attention = False
        if inference_params.is_paged:
            if use_flash_attention_2 and inference_params.page_size < 256:
                if FlashAttentionUtils.is_installed:
                    logger.debug("Disabling FlashAttention 2 for page size < 256")
                use_flash_attention_2 = False
            if use_flash_attention_2:
                if not FlashAttentionUtils.is_installed:
                    FlashAttentionUtils.version_required = PkgVersion("2.5")
                elif not FlashAttentionUtils.v2_5_plus:
                    logger.debug(
                        "Disabling FlashAttention 2 as paged attention requires flash-attn 2.5+"
                    )
                    use_flash_attention_2 = False

    # Filter: Head dimension
    if head_dim_qk != head_dim_v:
        if use_flash_attention_2 and FlashAttentionUtils.is_installed:
            logger.debug("Disabling FlashAttention 2 as it does not support MLA.")
            use_flash_attention_2 = False

        qkv_layout_group = qkv_layout.replace("b", "").replace("s", "").replace("t", "")
        if use_fused_attention and qkv_layout_group != "hd_hd_hd":
            logger.debug(
                "Disabling FusedAttention as MLA is not supported with qkv_layout = %s",
                qkv_layout,
            )
            use_fused_attention = False
    if use_flash_attention_2 and (
        head_dim_qk > 256
        or head_dim_qk % 8 != 0
        or (
            head_dim_qk > 192
            and device_compute_capability not in ((8, 0), (9, 0), (10, 0), (12, 0))
        )
    ):
        if FlashAttentionUtils.is_installed:
            logger.debug(
                "Disabling FlashAttention 2 due to unsupported head_dim_qk and head_dim_v. "
                "Supported: head_dim_qk = head_dim_v, head_dim_qk %%8 = 0, "
                "head_dim_qk <= 256 (>192 requires sm80/90/100+). "
                "Found: head_dim_qk = %s, head_dim_v = %s, on sm%s.",
                head_dim_qk,
                head_dim_v,
                ".".join([str(i) for i in device_compute_capability]),
            )
        use_flash_attention_2 = False
    if use_flash_attention_3:

        def _is_fa3_supported(num_heads, num_gqa_groups, head_dim_qk, head_dim_v, qkv_dtype):
            if head_dim_qk > 256 or num_heads % num_gqa_groups != 0:
                return False
            if head_dim_qk != head_dim_v:
                cond1 = 128 < head_dim_qk <= 192
                cond2 = 96 < head_dim_v <= 128
                cond3 = head_dim_qk <= 64 and head_dim_v <= 512
                if not ((cond1 and cond2) or cond3):
                    return False
                if head_dim_v > 256 and qkv_dtype not in (torch.bfloat16, torch.float16):
                    return False
            return True

        if not _is_fa3_supported(num_heads, num_gqa_groups, head_dim_qk, head_dim_v, qkv_dtype):
            if FlashAttentionUtils.v3_is_installed:
                logger.debug(
                    "Disabling FlashAttention 3 due to unsupported num_heads, num_gqa_groups, "
                    "head_dim_qk, head_dim_v or qkv_dtype. "
                    "Supported: head_dim_qk <= 256, and num_heads %% num_gqa_groups = 0, and "
                    "if head_dim_qk is different from head_dim_v, then "
                    "(head_dim_qk must in (128, 192] and head_dim_v in (96, 128]) or "
                    "(head_dim_qk <= 64 and head_dim_v <= 512), and "
                    "if head_dim_qk is different from head_dim_v and head_dim_v > 256, then "
                    "qkv_dtype requires fp16 and bf16 data type. "
                    "Found: num_heads = %s, num_gqa_groups = %s, "
                    "head_dim_qk = %s, head_dim_v = %s and qkv_dtype = %s.",
                    num_heads,
                    num_gqa_groups,
                    head_dim_qk,
                    head_dim_v,
                    qkv_dtype,
                )
            use_flash_attention_3 = False

    # Filter: QKV layout
    if qkv_format == "thd":
        if use_unfused_attention:
            logger.debug("Disabling UnfusedDotProductAttention for qkv_format = thd")
            use_unfused_attention = False
        if pad_between_seqs:
            if (use_flash_attention_2 and FlashAttentionUtils.is_installed) or (
                use_flash_attention_3 and FlashAttentionUtils.v3_is_installed
            ):
                logger.debug(
                    "Disabling FlashAttention for qkv_format = thd when there is "
                    "padding between sequences, i.e. [a, a, PAD, b, b, b, PAD, c, PAD]"
                )
            use_flash_attention = False

    # Filter: Dropout
    if attention_dropout != 0.0 and use_flash_attention_3:
        logger.debug("Disabling FlashAttention 3 for dropout")
        use_flash_attention_3 = False

    # Filter: Softmax type
    # context_parallel | softmax_type | supported backends
    # ----------------------------------------------------------------------------------------------------
    # no               | vanilla      | All
    # no               | off-by-one   | FusedAttention, UnfusedDotProductAttention
    # no               | learnable    | FusedAttention, UnfusedDotProductAttention
    # yes              | vanilla      | FusedAttention, FlashAttention
    # yes              | off-by-one   | FusedAttention
    # yes              | learnable    | FusedAttention
    if softmax_type != "vanilla":
        logger.debug("Disabling FlashAttention for softmax_type = %s", softmax_type)
        use_flash_attention = False
        if fp8 and fp8_meta["recipe"].fp8_dpa:
            logger.debug("Disabling FusedAttention for softmax_type = %s in FP8", softmax_type)
            use_fused_attention = False
            logger.debug(
                "Disabling UnfusedDotProductAttention for softmax_type = %s in FP8", softmax_type
            )
            use_unfused_attention = False
        if qkv_format == "thd":
            logger.debug(
                "Disabling FusedAttention for softmax_type = %s and qkv_format = thd", softmax_type
            )
            use_fused_attention = False
            logger.debug(
                "Disabling UnfusedDotProductAttention for softmax_type = %s and qkv_format = thd",
                softmax_type,
            )
            use_unfused_attention = False
        if context_parallel:
            logger.debug(
                "Disabling UnfusedDotProductAttention for context parallelism with softmax_type"
                " = %s",
                softmax_type,
            )
            use_unfused_attention = False
            if cp_comm_type != "a2a":
                logger.debug(
                    "Disabling FusedAttention for context parallelism with softmax_type = %s and"
                    " cp_comm_type = %s",
                    softmax_type,
                    cp_comm_type,
                )
                use_fused_attention = False

    # Filter: Context parallelism
    # qkv_format | attn_mask_type              | attn_bias_type           | supported backends
    # ----------------------------------------------------------------------------------------------------
    # bshd, sbhd | self-attention:             | no_bias, post_scale_bias | FlashAttention, FusedAttention
    #            |     no_mask, causal         |                          |
    #            | cross-attention:            |                          |
    #            |     no_mask                 |                          |
    # thd        | self-attention:             | no_bias                  | FlashAttention, FusedAttention
    #            |     padding, padding_causal |                          | if no padding between sequences,
    #            | cross-attention:            |                          | FusedAttention
    #            |     padding                 |                          | if there is padding between sequences
    # Note: context parallelism requires seq_len % (cp_size * 2) == 0 for each sequence in q, k, v.
    if context_parallel and use_unfused_attention:
        logger.debug(
            "Disabling UnfusedDotProductAttention as it does not support context parallelism"
        )
        use_unfused_attention = False
    if context_parallel and (use_flash_attention_2 or use_flash_attention_3):
        if FlashAttentionUtils.is_installed or FlashAttentionUtils.v3_is_installed:
            if fp8 and fp8_meta["recipe"].fp8_dpa:
                logger.debug(
                    "Disabling FlashAttention as it does not support context parallelism with FP8"
                )
                use_flash_attention = False
            if "bottom_right" in attn_mask_type:
                logger.debug(
                    "Disabling FlashAttention as it does not support context parallelism with"
                    " causal_bottom_right masking"
                )
                use_flash_attention = False
            elif "causal" in attn_mask_type and max_seqlen_q != max_seqlen_kv:
                logger.debug(
                    "Disabling FlashAttention as it does not support context parallelism with"
                    " causal masking for cross-attention"
                )
                use_flash_attention = False
            elif core_attention_bias_type not in ["no_bias", "post_scale_bias"]:
                logger.debug(
                    "Disabling FlashAttention as it does not support context parallelism with bias"
                    " type of %s",
                    core_attention_bias_type,
                )
                use_flash_attention = False
            elif qkv_format == "thd" and core_attention_bias_type != "no_bias":
                logger.debug(
                    "Disabling FlashAttention as it does not support context parallelism with"
                    " attention bias for THD format"
                )
                use_flash_attention = False

    if context_parallel and use_fused_attention:
        if "bottom_right" in attn_mask_type:
            logger.debug(
                "Disabling FusedAttention as it does not support context parallelism with"
                " causal_bottom_right masking"
            )
            use_fused_attention = False
        elif "causal" in attn_mask_type and max_seqlen_q != max_seqlen_kv:
            logger.debug(
                "Disabling FusedAttention as it does not support context parallelism with causal"
                " masking for cross-attention"
            )
            use_fused_attention = False
        elif core_attention_bias_type not in ["no_bias", "post_scale_bias"]:
            logger.debug(
                "Disabling FusedAttention as it does not support context parallelism with bias type"
                " of %s",
                core_attention_bias_type,
            )
            use_fused_attention = False
        elif qkv_format == "thd" and core_attention_bias_type != "no_bias":
            logger.debug(
                "Disabling FusedAttention as it does not support context parallelism with attention"
                " bias for THD format"
            )
            use_fused_attention = False
        elif fp8 and fp8_meta["recipe"].fp8_dpa and head_dim_qk != head_dim_v:
            logger.debug(
                "Disabling FusedAttention as it does not support context parallelism with FP8"
                " MLA attention"
            )
            use_fused_attention = False

    # Filter: Attention mask
    # attn_mask_type              | attention_mask                       | supported backends
    # ----------------------------------------------------------------------------------------
    # no_mask                     | None                                 | All
    # padding                     |                                      | All
    #     self-attention          | One tensor in shape [b, 1, 1, sq]    |
    #     cross-attention         | Tuple of two tensors in shapes       |
    #                             | [b, 1, 1, sq] and [b, 1, 1, skv]     |
    # causal                      | None                                 |
    #     self-attention          |                                      | All
    #     cross-attention         |                                      | FusedAttention, UnfusedDotProductAttention
    # padding_causal              | Same as "padding"                    |
    #     self-attention          |                                      | All
    #     cross-attention         |                                      | FusedAttention, UnfusedDotProductAttention
    # causal_bottom_right         | None                                 | All
    # padding_causal_bottom_right | Same as "padding"                    | All
    # arbitrary                   | One tensor in shape broadcastable to | UnfusedDotProductAttention
    #                             | [b, h, sq, skv]                      |
    if attn_mask_type == "arbitrary":
        if (use_flash_attention_2 and FlashAttentionUtils.is_installed) or (
            use_flash_attention_3 and FlashAttentionUtils.v3_is_installed
        ):
            logger.debug("Disabling FlashAttention for arbitrary mask")
        use_flash_attention = False
        if use_fused_attention:
            logger.debug("Disabling FusedAttention for arbitrary mask")
        use_fused_attention = False
    if (
        (use_flash_attention_2 or use_flash_attention_3)
        and attn_mask_type in ["causal", "padding_causal"]
        and max_seqlen_q != max_seqlen_kv
    ):
        logger.warning(
            "Disabling FlashAttention as it only supports bottom-right-diagonal "
            "causal mask since flash-attn 2.1 (our minimum supported version). See "
            "https://github.com/Dao-AILab/flash-attention#21-change-behavior-of-causal-flag"
        )
        use_flash_attention = False

    # Filter: Sliding window attention
    #    backend                 |      window_size       | diagonal alignment
    # ---------------------------------------------------------------------------------
    # FlashAttention             | (-1, -1) or (>=0, >=0) | bottom right
    # FusedAttention             | (-1,  0) or (>=0, 0)   | top left
    # UnfusedDotProductAttention | (-1, -1) or (>=0, >=0) | both;
    #                            |                        | converts window_size to an 'arbitrary' mask
    if window_size is None:
        window_size = check_set_window_size(attn_mask_type, window_size)
    else:
        if use_fused_attention and (window_size[0] != -1 or window_size[1] not in [-1, 0]):
            if fp8 and (fp8_meta["recipe"].fp8_dpa or fp8_meta["recipe"].fp8_mha):
                logger.debug(
                    "Disabling FusedAttention as it does not support sliding window attention"
                    " for FP8"
                )
                use_fused_attention = False
            elif window_size[1] != 0 or attention_dropout != 0.0:
                logger.debug(
                    "Disabling FusedAttention as it only supports sliding window attention "
                    "with (left, 0) and no dropout"
                )
                use_fused_attention = False
            elif max_seqlen_q > max_seqlen_kv:
                logger.debug(
                    "Disabling FusedAttention as it does not support sliding window attention "
                    "with s_q > s_kv for cross-attention"
                )
                use_fused_attention = False
        if use_flash_attention_2 and (window_size[0] != -1 or window_size[1] not in [-1, 0]):
            if not FlashAttentionUtils.is_installed:
                FlashAttentionUtils.version_required = PkgVersion("2.3")
            elif not FlashAttentionUtils.v2_3_plus:
                logger.debug(
                    "Disabling FlashAttention as sliding window attention requires flash-attn 2.3+"
                )
                use_flash_attention_2 = False

    # Filter: Attention bias
    #    backend                 |      bias types              | ALiBi diagonal alignment
    # ---------------------------------------------------------------------------------
    # FlashAttention             | no_bias, alibi/alibi_slopes  | bottom right
    # FusedAttention             | no_bias, post_scale_bias     |
    #                            | alibi/alibi_slopes           | top left,
    #                            |                              | bottom_right (converts to a 'post_scale_bias' bias)
    # UnfusedDotProductAttention | no_bias, pre/post_scale_bias |
    #                            | alibi/alibi_slopes           | both; converts to a 'post_scale_bias' bias
    if core_attention_bias_type == "alibi":
        if use_flash_attention_3:
            if FlashAttentionUtils.v3_is_installed:
                logger.debug("Disabling FlashAttention 3 for ALiBi")
            use_flash_attention_3 = False
        if use_flash_attention_2:
            if not FlashAttentionUtils.is_installed:
                FlashAttentionUtils.version_required = PkgVersion("2.4")
            elif not FlashAttentionUtils.v2_4_plus:
                logger.debug("Disabling FlashAttention as ALiBi requires flash-attn 2.4+")
                use_flash_attention_2 = False

    if (
        core_attention_bias_type not in ["no_bias", "alibi"]
        or core_attention_bias_shape is not None
    ):
        if (use_flash_attention_2 and FlashAttentionUtils.is_installed) or (
            use_flash_attention_3 and FlashAttentionUtils.v3_is_installed
        ):
            logger.debug("Disabling FlashAttention for pre/post_scale_bias")
        use_flash_attention = False

    fu_core_attention_bias_type = core_attention_bias_type
    fu_core_attention_bias_shape = core_attention_bias_shape
    fu_core_attention_bias_requires_grad = core_attention_bias_requires_grad
    if (
        use_fused_attention
        and core_attention_bias_type == "alibi"
        and (alibi_slopes_shape is not None or max_seqlen_q != max_seqlen_kv)
    ):
        fu_core_attention_bias_type = "post_scale_bias"
        fu_core_attention_bias_requires_grad = False
        if alibi_slopes_shape is None:
            fu_core_attention_bias_shape = "1hss"
        elif len(alibi_slopes_shape) == 1 and alibi_slopes_shape[0] == num_heads:
            fu_core_attention_bias_shape = "1hss"
        elif (
            len(alibi_slopes_shape) == 2
            and alibi_slopes_shape[0] == batch_size
            and alibi_slopes_shape[1] == num_heads
        ):
            fu_core_attention_bias_shape = "bhss"

    if (
        use_fused_attention
        and fu_core_attention_bias_type == "post_scale_bias"
        and fu_core_attention_bias_shape != "1hss"
    ):
        if fu_core_attention_bias_requires_grad:
            # remove this line when cuDNN adds bwd support for
            # [1, 1, s, s], [b, 1, s, s] and [b, h, s, s]
            logger.debug("Disabling FusedAttention for dBias in [1, H, S, S] shape")
            use_fused_attention = False
        else:
            # max512 backend will only support [1, h, s, s]
            os.environ["NVTE_FUSED_ATTN_BACKEND"] = "1"

    # Filter: cuDNN support
    fused_attention_backend = None
    if use_fused_attention:
        q_type = TE_DType[qkv_dtype]
        kv_type = q_type
        if fp8 and fp8_meta["recipe"].fp8_dpa:
            q_type = get_fp8_te_dtype(fp8_meta["recipe"], fprop_tensor=True)
            kv_type = q_type
        fused_attention_backend = tex.get_fused_attn_backend(
            is_training,
            q_type,
            kv_type,
            QKVLayout[qkv_layout],
            AttnBiasType[fu_core_attention_bias_type],
            AttnMaskType[attn_mask_type],
            SoftmaxType[softmax_type],
            attention_dropout,
            num_heads,
            num_gqa_groups,
            max_seqlen_q,
            max_seqlen_kv,
            head_dim_qk,
            head_dim_v,
            window_size[0],
            window_size[1],
        )
        if fused_attention_backend == FusedAttnBackend["No_Backend"]:
            logger.debug("Disabling FusedAttention as no backend supports the provided input")
            use_fused_attention = False
            fused_attention_backend = None
        if (
            use_fused_attention
            and window_size is not None
            and window_size[0] != -1
            and fused_attention_backend != FusedAttnBackend["F16_arbitrary_seqlen"]
        ):
            logger.debug(
                "Disabling FusedAttention as only sub-backend %s does not support "
                "slidng window attention",
                int(fused_attention_backend),
            )
            use_fused_attention = False
            fused_attention_backend = None
        if (
            use_fused_attention
            and fused_attention_backend == FusedAttnBackend["F16_max512_seqlen"]
            and fu_core_attention_bias_type == "post_scale_bias"
            and fu_core_attention_bias_shape != "1hss"
        ):
            logger.debug(
                "Disabling FusedAttention as cuDNN sub-backend 0 only supports post_scale_bias in"
                " [1, H, S, S] shape"
            )
            use_fused_attention = False
            fused_attention_backend = None

    # Filter: Determinism
    # backend                      | deterministic
    # ---------------------------------------------
    # FlashAttention               |
    #     flash-attn >=2.0, <2.4.1 | no
    #     flash-attn >=2.4.1       | yes
    # FusedAttention               |
    #     sub-backend 0            | yes
    #     sub-backend 1            | workspace optimization path and sm90: yes;
    #                              | otherwise: no
    #     sub-backend 2            | no
    # UnfusedDotProductAttention   | yes
    if use_flash_attention_2 and deterministic:
        if not FlashAttentionUtils.is_installed:
            FlashAttentionUtils.version_required = PkgVersion("2.4.1")
        elif not FlashAttentionUtils.v2_4_1_plus:
            logger.warning(
                "Disabling FlashAttention as version <2.4.1 does not support deterministic "
                "execution. To use FlashAttention with deterministic behavior, "
                "please install flash-attn >= 2.4.1."
            )
            use_flash_attention_2 = False
    if use_fused_attention and deterministic:
        if fused_attention_backend == FusedAttnBackend["FP8"] and is_training:
            logger.debug("Disabling FusedAttention for determinism reasons with FP8")
            use_fused_attention = False
            fused_attention_backend = None
        if (
            fused_attention_backend == FusedAttnBackend["F16_arbitrary_seqlen"]
            and is_training
            and (
                device_compute_capability < (9, 0)
                or core_attention_bias_requires_grad
                or cudnn_version < (8, 9, 5)
            )
        ):
            logger.debug("Disabling FusedAttention for determinism reasons with post_scale_bias")
            use_fused_attention = False
            fused_attention_backend = None
        if is_training and device_compute_capability >= (10, 0) and cudnn_version <= (9, 14, 0):
            logger.debug("Disabling FusedAttention for determinism reasons on Blackwell")
            use_fused_attention = False
            fused_attention_backend = None

    # use_flash_attention may have been set above
    use_flash_attention_2 = use_flash_attention and use_flash_attention_2
    use_flash_attention_3 = use_flash_attention and use_flash_attention_3

    # `FusedAttention` and `FlashAttention` are faster backends than `UnfusedDotProductAttention`.
    # When `FusedAttention` does not support the provided attention params, and `FlashAttention`
    # does, we recommend users to install flash-attn if not installed already.
    if not use_fused_attention and _NVTE_FLASH_ATTN:
        if (
            use_flash_attention_3
            and not FlashAttentionUtils.v3_is_installed
            and not FlashAttentionUtils.v3_warning_printed
            and torch.cuda.current_device() == 0
        ):
            logger.warning(
                "flash-attn v3 may provide important feature support or performance improvement."
                " Please install flash-attn v3 by \n%s",
                FlashAttentionUtils.v3_installation_steps,
            )
            FlashAttentionUtils.v3_warning_printed = True
        elif (
            use_flash_attention_2
            and not FlashAttentionUtils.is_installed
            and not FlashAttentionUtils.warning_printed
            and torch.cuda.current_device() == 0
        ):
            logger.warning(
                "flash-attn may provide important feature support or performance improvement."
                " Please install flash-attn %s by pip3 install flash-attn==<version>.",
                _get_supported_versions(
                    FlashAttentionUtils.version_required,
                    FlashAttentionUtils.max_version,
                ),
            )
            FlashAttentionUtils.warning_printed = True
    # All available backends
    if use_flash_attention_2 and not FlashAttentionUtils.is_installed:
        use_flash_attention_2 = False
    if use_flash_attention_3 and not FlashAttentionUtils.v3_is_installed:
        use_flash_attention_3 = False
    use_flash_attention = use_flash_attention_2 or use_flash_attention_3
    available_backends = [use_flash_attention, use_fused_attention, use_unfused_attention]
    if use_flash_attention_2:
        flash_attention_backend = FlashAttentionUtils.version
    if use_flash_attention_3:
        flash_attention_backend = FlashAttentionUtils.fa3_version

    logger.debug(
        "Available backends = {FlashAttention=%s%s, FusedAttention=%s%s,"
        " UnfusedDotProductAttention=%s}",
        bool(available_backends[0]),
        (f" ({str(flash_attention_backend)})" if flash_attention_backend is not None else ""),
        bool(available_backends[1]),
        (
            f" (sub-backend {int(fused_attention_backend)})"
            if fused_attention_backend is not None
            else ""
        ),
        bool(available_backends[2]),
    )

    # Select FusedAttention for performance
    if use_flash_attention and use_fused_attention and device_compute_capability >= (9, 0):
        logger.debug(
            "Disabling FlashAttention to give FusedAttention preference on Hopper+ "
            "for performance reasons"
        )
        use_flash_attention = False

    # Selected backend
    if use_flash_attention:
        use_fused_attention = False
        use_unfused_attention = False
    elif use_fused_attention:
        use_unfused_attention = False
    selected_backend = "NoBackend"
    if use_flash_attention:
        selected_backend = f"FlashAttention ({str(flash_attention_backend)})"
    elif use_fused_attention:
        selected_backend = f"FusedAttention (sub-backend {int(fused_attention_backend)})"
    elif use_unfused_attention:
        selected_backend = "UnfusedDotProductAttention"
    logger.debug("Selected backend = %s", selected_backend)

    return (
        use_flash_attention,
        flash_attention_backend,
        use_fused_attention,
        fused_attention_backend,
        use_unfused_attention,
        available_backends,
    )


@torch.no_grad()
def get_padding_mask(
    batch_size: int,
    cu_seqlens_q: torch.Tensor = None,
    cu_seqlens_kv: torch.Tensor = None,
    max_seqlen_q: int = None,
    max_seqlen_kv: int = None,
    attention_type: str = "self",
):
    """Convert cu_seqlens to attention_mask"""
    assert (
        cu_seqlens_q is not None and max_seqlen_q is not None
    ), "cu_seqlens_q and max_seqlen_q are required for self-attention and cross-attention"
    seqlens_q = cu_seqlens_q[1:] - cu_seqlens_q[:-1]
    attention_mask_q = torch.Tensor([]).to(dtype=torch.bool)
    if attention_type == "cross":
        assert (
            cu_seqlens_kv is not None and max_seqlen_kv is not None
        ), "cu_seqlens_kv and max_seqlen_kv are required for cross-attention"
        seqlens_kv = cu_seqlens_kv[1:] - cu_seqlens_kv[:-1]
        attention_mask_kv = torch.Tensor([]).to(dtype=torch.bool)
    for i in range(batch_size):
        attention_mask_q = torch.cat(
            [
                attention_mask_q,
                torch.Tensor([False] * seqlens_q[i] + [True] * (max_seqlen_q - seqlens_q[i]))
                .to(dtype=torch.bool)
                .unsqueeze(0)
                .unsqueeze(0)
                .unsqueeze(0),
            ],
            dim=0,
        )
        if attention_type == "cross":
            attention_mask_kv = torch.cat(
                [
                    attention_mask_kv,
                    torch.Tensor([False] * seqlens_kv[i] + [True] * (max_seqlen_kv - seqlens_kv[i]))
                    .to(dtype=torch.bool)
                    .unsqueeze(0)
                    .unsqueeze(0)
                    .unsqueeze(0),
                ],
                dim=0,
            )
    attention_mask_q = attention_mask_q.to(device="cuda")
    if attention_type == "self":
        attention_mask = attention_mask_q
    else:
        attention_mask = (
            attention_mask_q,
            attention_mask_kv.to(device="cuda"),
        )
    return attention_mask


@torch.no_grad()
def get_full_mask(
    max_seqlen_q: int,
    max_seqlen_kv: int,
    attn_mask_type: str = "no_mask",
    attention_mask: Union[torch.Tensor, Tuple[torch.Tensor, torch.Tensor]] = None,
    window_size: Tuple[int, int] = None,
    attention_type: str = "self",
    bottom_right_alignment: bool = True,
) -> torch.Tensor:
    """
    Get full attention mask in [..., max_seqlen_q, max_seqlen_kv] shape, based on `attn_mask_type`,
    `attention_mask`, and `window_size`. For sliding window attention, the diagonal alignment depends
    on both `attn_mask_type` and `bottom_right_alignment`, as detailed below.::

       attn_mask_type              output shape                                 diagonal alignment
       --------------------------------------------------------------------------------------------
       no_mask                     [1, 1, max_seqlen_q, max_seqlen_kv]          follow bottom_right_alignment
       causal                      [1, 1, max_seqlen_q, max_seqlen_kv]          always top left
       causal_bottom_right         [1, 1, max_seqlen_q, max_seqlen_kv]          always bottom right
       padding                     [batch_size, 1, max_seqlen_q, max_seqlen_kv] follow bottom_right_alignment
       padding_causal              [batch_size, 1, max_seqlen_q, max_seqlen_kv] always top left
       padding_causal_bottom_right [batch_size, 1, max_seqlen_q, max_seqlen_kv] always bottom right
       arbitrary                   same as attention_mask                       follow bottom_right_alignment

    .. note::

    For "padding_bottom_right" mask, or "padding" mask with `bottom_right_alignment` = True, the bottom right
    diagonal comes from the bottom right corner of the [actual_seqlens_q[i], actual_seqlens_kv[i]] matrix,
    i = 0,...,batch_size-1, not the [max_seqlen_q, max_seqlen_kv] matrix. For example, with max_seqlen_q = 4,
    max_seqlen_kv = 4, attn_mask_type = "padding", attention_type = "cross", and attention_mask = (
    [[False, False,  True, True], [False, False, False, False]],
    [[False, False, False, True], [False,  True,  True,  True]]), the returned full attention mask has [2, 4, 4]
    shape and is,::

      [[[False, False, False, True],
        [False, False, False, True],
        [ True,  True,  True, True],
        [ True,  True,  True, True]],
       [[False,  True,  True, True],
        [False,  True,  True, True],
        [False,  True,  True, True],
        [False,  True,  True, True]]]

    Parameters
    ----------
    max_seqlen_q: int
        Maximum sequence length for queries.
    max_seqlen_kv: int
        Maximum sequence length for keys and values.
    attn_mask_type: str, default = `no_mask`
        Attention mask type, {"`no_mask`", "`padding`", "`causal`", "`padding_causal`",
        "`causal_bottom_right`", "`padding_causal_bottom_right`", "`arbitrary`"}
    attention_mask: Union[torch.Tensor, Tuple[torch.Tensor, torch.Tensor]],
        default = `None`
        Boolean tensor(s) used to mask out attention softmax input. Please see DotProductAttention
        for the requirements of `attention_mask` for different `attn_mask_type`s.
    window_size: Tuple[int, int], default = `None`
        Sliding window size for local attention, where query at position i attends to keys
        in [i + seqlen_k - seqlen_q - window_size[0], i + seqlen_k - seqlen_q
        + window_size[1]] inclusive. Special cases (-1, -1) and (-1, 0) mean no sliding
        window and causal mask specifically. Both `causal` and `causal_bottom_right` masks
        map to `window_size = (-1, 0)` and Transformer Engine distinguishes them based on
        `attn_mask_type`.
    attention_type: str, default = "self"
        Attention type, {"self", "cross"}
    bottom_right_alignment: bool, default = `True`
        Whether to align the diagonal of the sliding window attention to the bottom right (`True`)
        or top left (`False`) corner of the softmax matrix. Ignored if `attn_mask_type` explicitly
        specifies "causal" or "causal_bottom_right".

    Returns
    ----------
    attn_mask_type: str
        For sliding window attention (>=0, >0), "arbitrary"; otherwise, the same as input `attn_mask_type`
    attention_mask: torch.Tensor
        The full attention mask based on `attn_mask_type`, `attention_mask` and `window_size`
    actual_seqlens_q: torch.Tensor
        For padding masks, the actual sequence lengths for queries, in shape [batch_size].
        For other masks, `None`.
    actual_seqlens_kv: Optional[torch.Tensor], default = `None`
        For padding masks, the actual sequence lengths for keys and values, in shape [batch_size].
        For other masks, `None`.
    """
    # perform basic checks
    change_type = window_size is not None and (
        window_size[0] != -1 or window_size[1] not in [-1, 0]
    )
    if window_size is None:
        window_size = (-1, -1)
    if "causal" in attn_mask_type:
        window_size = (window_size[0], 0)
    window_size = (
        max_seqlen_kv if window_size[0] == -1 else window_size[0],
        max_seqlen_q if window_size[1] == -1 else window_size[1],
    )

    # apply padding mask
    actual_seqlens_q = None
    actual_seqlens_kv = None
    if "padding" in attn_mask_type:
        if attention_type == "self":
            attention_mask = torch.logical_or(
                attention_mask.squeeze(1).unsqueeze(3), attention_mask
            )
        else:
            attention_mask = torch.logical_or(
                attention_mask[0].squeeze(1).unsqueeze(3), attention_mask[1]
            )
        m = attention_mask.logical_not()
        actual_seqlens_q = m[:, 0, :, 0].sum(dim=1)
        actual_seqlens_kv = m[:, 0, 0, :].sum(dim=1)

    # apply SWA mask
    mask = torch.arange(max_seqlen_q, dtype=torch.int32, device="cuda").view(
        1, 1, max_seqlen_q, 1
    ) - torch.arange(max_seqlen_kv, dtype=torch.int32, device="cuda").view(1, 1, 1, max_seqlen_kv)
    swa_left = None
    swa_right = None
    if attn_mask_type == "causal_bottom_right" or (
        attn_mask_type in ["no_mask", "arbitrary"] and bottom_right_alignment
    ):
        swa_left = mask + max_seqlen_kv - max_seqlen_q - window_size[0]
        swa_right = mask + max_seqlen_kv - max_seqlen_q + window_size[1]
    elif attn_mask_type in ["causal", "padding_causal"] or (
        attn_mask_type in ["no_mask", "padding", "arbitrary"] and not bottom_right_alignment
    ):
        swa_left = mask - window_size[0]
        swa_right = mask + window_size[1]
    elif attn_mask_type == "padding_causal_bottom_right" or (
        attn_mask_type == "padding" and bottom_right_alignment
    ):
        batch_size = attention_mask.shape[0]
        swa_left = mask.expand(batch_size, 1, max_seqlen_q, max_seqlen_kv) + (
            actual_seqlens_kv - actual_seqlens_q - window_size[0]
        ).view(batch_size, 1, 1, 1)
        swa_right = mask.expand(batch_size, 1, max_seqlen_q, max_seqlen_kv) + (
            actual_seqlens_kv - actual_seqlens_q + window_size[1]
        ).view(batch_size, 1, 1, 1)
    swa_mask = torch.logical_not((swa_left <= 0) & ~(swa_right < 0))
    if attention_mask is not None:
        attention_mask = torch.logical_or(swa_mask, attention_mask)
    else:
        attention_mask = swa_mask

    # change mask type
    if change_type:
        attn_mask_type = "arbitrary"

    return attn_mask_type, attention_mask, actual_seqlens_q, actual_seqlens_kv


@torch.no_grad()
def get_alibi(
    _alibi_cache: Dict[str, Any],
    num_heads: int,
    max_seqlen_q: int,
    max_seqlen_kv: int,
    actual_seqlens_q: Optional[torch.Tensor] = None,
    actual_seqlens_kv: Optional[torch.Tensor] = None,
    alibi_slopes: Optional[torch.Tensor] = None,
    bias_dtype: Optional[torch.dtype] = None,
    bottom_right_alignment: bool = True,
) -> Tuple[torch.Tensor, torch.Tensor]:
    """
    Parameters
    ----------
    num_heads: int
        Number of heads.
    max_seqlen_q: int
        Maximum sequence length for queries.
    max_seqlen_kv: int
        Maximum sequence length for keys and values.
    actual_seqlens_q: Optional[torch.Tensor], default = `None`
        Actual sequence lengths for queries, in shape [batch_size].
    actual_seqlens_kv: Optional[torch.Tensor], default = `None`
        Actual sequence lengths for keys and values, in shape [batch_size].
    alibi_slopes: Optional[torch.Tensor], default = `None`
        Custom ALiBi slopes, FP32, CUDA tensor, in shape [num_heads] or [batch_size, num_heads].
    bias_dtype: Optional[torch.dtype], default = `None`
        Dtype of the generated ALiBi bias. If None, use torch.float32.
    bottom_right_alignment: bool, default = `True`
        Whether to align the diagonal of the ALiBi bias to the bottom right corner of
        the matrix (`True`) or top left (`False`).

    Returns
    ----------
    alibi_slopes: torch.Tensor
        ALiBi slopes in FP32 and shape [num_heads] or [batch_size, num_heads].
    alibi_bias: torch.Tensor
        ALiBi bias in FP32 or `bias_dtype`. Its shape is
        (1) [1, num_heads, max_seqlen_q, max_seqlen_kv] if `alibi_slopes` is in [num_heads] shape,
        and `actual_seqlens_q` and `actual_seqlens_kv` are `None`; or
        (2) [batch_size, num_heads, max_seqlen_q, max_seqlen_kv] if `alibi_slopes` is in
        [batch_size, num_heads] shape, or, if `alibi_slopes` is in [num_heads] shape and
        `actual_seqlens_q` and `actual_seqlens_kv` are not `None`.
    """
    # NOTE: As part of refactoring attention.py, get_alibi() now receives the alibi cache from the caller
    # as an additional input arg
    if _alibi_cache["_alibi_slopes_require_update"]:
        if alibi_slopes is not None:
            _alibi_cache["_alibi_slopes"] = alibi_slopes
        else:
            n = 2 ** math.floor(math.log2(num_heads))
            m_0 = 2.0 ** (-8.0 / n)
            m = torch.pow(m_0, torch.arange(1, 1 + n))

            if n < num_heads:
                m_hat_0 = 2.0 ** (-4.0 / n)
                m_hat = torch.pow(m_hat_0, torch.arange(1, 1 + 2 * (num_heads - n), 2))
                m = torch.cat([m, m_hat])

            _alibi_cache["_alibi_slopes"] = m.to(dtype=torch.float32, device="cuda")
        _alibi_cache["_num_heads"] = num_heads
        _alibi_cache["_alibi_slopes_require_update"] = False

    if _alibi_cache["_alibi_bias_require_update"]:
        assert _alibi_cache["_alibi_slopes"] is not None, "ALiBi slopes can not be None!"
        if _alibi_cache["_alibi_slopes"].dim() == 1:
            slopes_shape = torch.Size([1, _alibi_cache["_alibi_slopes"].shape[0], 1, 1])
        elif _alibi_cache["_alibi_slopes"].dim() == 2:
            slopes_shape = torch.Size([*_alibi_cache["_alibi_slopes"].shape[:], 1, 1])
        else:
            raise ValueError("ALiBi slopes cannot exceed 2 dimensions.")

        bias = torch.arange(max_seqlen_q, dtype=torch.int32, device="cuda").view(
            1, 1, max_seqlen_q, 1
        ) - torch.arange(max_seqlen_kv, dtype=torch.int32, device="cuda").view(
            1, 1, 1, max_seqlen_kv
        )
        if actual_seqlens_q is None and actual_seqlens_kv is None:
            if bottom_right_alignment:
                bias = bias + max_seqlen_kv - max_seqlen_q
        elif actual_seqlens_q is not None and actual_seqlens_kv is not None:
            batch_size = actual_seqlens_q.shape[0]
            bias = bias.expand(batch_size, 1, max_seqlen_q, max_seqlen_kv)
            if bottom_right_alignment:
                bias = bias + (actual_seqlens_kv - actual_seqlens_q).view(batch_size, 1, 1, 1)
        else:
            assert (
                False
            ), "actual_seqlens_q and actual_seqlens_kv need to be both None or torch.Tensors!"
        bias = bias.abs().mul(-1)
        bias = bias * _alibi_cache["_alibi_slopes"].view(slopes_shape)
        _alibi_cache["_max_seqlen_q"], _alibi_cache["_max_seqlen_kv"] = max_seqlen_q, max_seqlen_kv
        _alibi_cache["_bottom_right_alignment"] = bottom_right_alignment
        bias_dtype = torch.float32 if bias_dtype is None else bias_dtype
        _alibi_cache["_alibi_bias"] = bias.contiguous().to(dtype=bias_dtype, device="cuda")
        _alibi_cache["_alibi_bias_require_update"] = False

    return _alibi_cache["_alibi_slopes"], _alibi_cache["_alibi_bias"]


def get_cu_seqlens(mask: torch.Tensor) -> torch.Tensor:
    """
    Given a padding mask of shape [batch_size, 1, 1, max_seqlen], returns an int32
    tensor of shape [batch_size + 1] containing the cumulative sequence lengths of
    the samples in a batch.
    """
    mask = mask.squeeze(1).squeeze(1)
    reduced_mask = mask.logical_not().sum(dim=1)
    cu_seqlens = reduced_mask.cumsum(dim=0).to(torch.int32)
    zero = torch.zeros(1, dtype=torch.int32, device="cuda")
    cu_seqlens = torch.cat((zero, cu_seqlens))

    return cu_seqlens


def get_cu_seqlens_and_indices(mask: torch.Tensor) -> Tuple[torch.Tensor, torch.Tensor]:
    """
    Given a padding mask of shape [batch_size, 1, 1, max_seqlen], returns an int32
    tensor of shape [batch_size + 1] containing the cumulative sequence lengths of
    the samples in a batch, and another int32 tensor of shape [batch_size * max_seqlen, 1, 1]
    containing the indices for the valid tokens.
    """
    mask = mask.squeeze(1).squeeze(1)
    bs, seqlen = mask.shape

    reduced_mask = mask.logical_not().sum(dim=1)
    cu_seqlens = reduced_mask.cumsum(dim=0).to(torch.int32)
    zero = torch.zeros(1, dtype=torch.int32, device="cuda")
    cu_seqlens = torch.cat((zero, cu_seqlens))

    mask = mask.reshape(-1)
    indices = mask.logical_not().nonzero()
    indices = indices.unsqueeze(-1)

    num_nonzeros = indices.shape[0]
    pad_amount = bs * seqlen - num_nonzeros
    indices = F.pad(
        input=indices, pad=(0, 0, 0, 0, 0, pad_amount), mode="constant", value=float(bs * seqlen)
    )

    return cu_seqlens, indices


def get_indices(max_seqlen: int, cu_seqlens: torch.Tensor) -> torch.Tensor:
    """
    Given max_seqlen and cu_seqlens of shape [batch_size + 1], returns an int32
    tensor of shape [batch_size * max_seqlen, 1, 1] containing the indices for
    the valid tokens in a batch.
    """
    bs = len(cu_seqlens) - 1
    seqlens = cu_seqlens[1:] - cu_seqlens[:-1]
    indices = [i * max_seqlen + ii for i, j in enumerate(seqlens) for ii in range(j)]
    indices = torch.Tensor(indices).unsqueeze(1).unsqueeze(1).to(dtype=torch.int64, device="cuda")

    num_nonzeros = indices.shape[0]
    pad_amount = bs * max_seqlen - num_nonzeros
    indices = F.pad(
        input=indices,
        pad=(0, 0, 0, 0, 0, pad_amount),
        mode="constant",
        value=float(bs * max_seqlen),
    )

    return indices


def get_full_cu_seqlens(
    batch_size: int,
    max_seqlen: int,
    device: torch.device,
) -> torch.Tensor:
    """Cumulative sequence lengths in full data batch

    All sequences in batch have the maximum sequence length.

    """
    global _cu_seqlens_cache

    def _get_cu_seqlens(batch_size, max_seqlen, device):
        return torch.arange(
            0,
            (batch_size + 1) * max_seqlen,
            step=max_seqlen,
            dtype=torch.int32,
            device=device,
        )

    if is_in_onnx_export_mode():
        return _get_cu_seqlens(batch_size, max_seqlen, device)
    if (batch_size, max_seqlen) not in _cu_seqlens_cache:
        _cu_seqlens_cache[(batch_size, max_seqlen)] = _get_cu_seqlens(
            batch_size, max_seqlen, device
        )
    return _cu_seqlens_cache[(batch_size, max_seqlen)]


@jit_fuser
def _pack_tensor(
    indices: torch.Tensor,
    tensor: torch.Tensor,
) -> torch.Tensor:
    """
    Packs the given tensor using the `indices`.
    """
    padding_indice = torch.zeros(
        1, tensor.shape[1], tensor.shape[2], dtype=tensor.dtype, device=tensor.device
    )
    indices = indices.repeat(1, tensor.shape[1], tensor.shape[2])
    if isinstance(tensor, Float8Tensor):
        tensor_data = torch.cat((tensor._data, padding_indice), dim=0)
        gathered_data = torch.gather(tensor_data, 0, indices)

        packed = Float8Tensor.make_like(tensor, data=gathered_data, shape=gathered_data.shape)
    else:
        tensor = torch.cat((tensor, padding_indice), dim=0)

        packed = torch.gather(tensor, 0, indices)
    return packed


@jit_fuser
def _pack_2_tensors(
    indices: torch.Tensor,
    t1: torch.Tensor,
    t2: torch.Tensor,
) -> Tuple[torch.Tensor, torch.Tensor]:
    """
    Packs the given 2 tensors using the `indices`.
    """
    t1_packed = _pack_tensor(indices, t1)
    t2_packed = _pack_tensor(indices, t2)
    return t1_packed, t2_packed


@jit_fuser
def _pack_3_tensors(
    indices: torch.Tensor,
    t1: torch.Tensor,
    t2: torch.Tensor,
    t3: torch.Tensor,
) -> Tuple[torch.Tensor, torch.Tensor, torch.Tensor]:
    """
    Packs the given 3 tensors using the `indices`.
    """
    t1_packed = _pack_tensor(indices, t1)
    t2_packed = _pack_tensor(indices, t2)
    t3_packed = _pack_tensor(indices, t3)
    return t1_packed, t2_packed, t3_packed


@jit_fuser
def _unpack_tensor(
    indices: torch.Tensor,
    dim0: int,
    tensor: torch.Tensor,
) -> torch.Tensor:
    """
    Inverse of `_pack_tensor`.
    """
    indices = indices.repeat(1, tensor.shape[1], tensor.shape[2])
    unpacked = torch.zeros(
        dim0 + 1, tensor.shape[1], tensor.shape[2], dtype=tensor.dtype, device=tensor.device
    )
    if isinstance(tensor, Float8Tensor):
        unpacked.scatter_(0, indices, tensor._data)
        unpacked_data = unpacked[0:-1, :, :]
        unpacked = Float8Tensor.make_like(tensor, data=unpacked_data, shape=unpacked_data.shape)
    else:
        unpacked.scatter_(0, indices, tensor)
        unpacked = unpacked[0:-1, :, :]
    return unpacked


@jit_fuser
def _unpack_2_tensors(
    indices: torch.Tensor,
    dim0: int,
    t1: torch.Tensor,
    t2: torch.Tensor,
) -> Tuple[torch.Tensor, torch.Tensor]:
    """
    Inverse of `_pack_2_tensors`.
    """
    t1_unpacked = _unpack_tensor(indices, dim0, t1)
    t2_unpacked = _unpack_tensor(indices, dim0, t2)
    return t1_unpacked, t2_unpacked


@jit_fuser
def _unpack_3_tensors(
    indices: torch.Tensor,
    dim0: int,
    t1: torch.Tensor,
    t2: torch.Tensor,
    t3: torch.Tensor,
) -> Tuple[torch.Tensor, torch.Tensor, torch.Tensor]:
    """
    Inverse of `_pack_3_tensors`.
    """
    t1_unpacked = _unpack_tensor(indices, dim0, t1)
    t2_unpacked = _unpack_tensor(indices, dim0, t2)
    t3_unpacked = _unpack_tensor(indices, dim0, t3)
    return t1_unpacked, t2_unpacked, t3_unpacked


class PackTensors(torch.autograd.Function):
    """
    Autograd function to pack a tensor.
    """

    @staticmethod
    def forward(
        ctx, indices: torch.Tensor, *tensors: Tuple[torch.Tensor, ...]
    ) -> Union[Tuple[torch.Tensor, ...], torch.Tensor]:
        # pylint: disable=missing-function-docstring
        assert 1 <= len(tensors) <= 3, f"Packing {len(tensors)} tensors not supported."
        ctx.save_for_backward(indices)
        ctx.dim0 = tensors[0].shape[0]
        if len(tensors) == 1:
            return _pack_tensor(indices, *tensors)
        if len(tensors) == 2:
            return _pack_2_tensors(indices, *tensors)
        return _pack_3_tensors(indices, *tensors)

    @staticmethod
    def backward(ctx, *grad_outputs: Tuple[torch.Tensor, ...]):
        # pylint: disable=missing-function-docstring
        (indices,) = ctx.saved_tensors
        if len(grad_outputs) == 1:
            return None, _unpack_tensor(indices, ctx.dim0, *grad_outputs)
        if len(grad_outputs) == 2:
            return None, *_unpack_2_tensors(indices, ctx.dim0, *grad_outputs)
        return None, *_unpack_3_tensors(indices, ctx.dim0, *grad_outputs)


class UnpackTensor(torch.autograd.Function):
    """
    Autograd function to unpack a tensor.
    """

    @staticmethod
    def forward(
        ctx,
        indices: torch.Tensor,
        dim0: int,
        tensor: torch.Tensor,
    ) -> torch.Tensor:
        # pylint: disable=missing-function-docstring
        ctx.save_for_backward(indices)
        return _unpack_tensor(indices, dim0, tensor)

    @staticmethod
    def backward(ctx, grad_output):
        # pylint: disable=missing-function-docstring
        (indices,) = ctx.saved_tensors
        return None, None, _pack_tensor(indices, grad_output)


def get_qkv_format(
    qkv_layout: str = "bshd_bshd_bshd",
    inference_params: InferenceParams = None,
) -> str:
    """Get qkv format.

    Parameters
    ----------
    qkv_layout: str
       Memory layout of `q`, `k` and `v`. See get_qkv_layout() for more details.
    inference_params: InferenceParams, default = `None`
        InferenceParams related to KV caching.

    Returns
    ----------
    qkv_format: str, default = `sbhd`
        Dimension format for `q`, `k` and `v`, {`sbhd`, `bshd`, `thd`}.
    q_format: str
        Format of the `q` tensor, {`bshd`, `sbhd`, `thd`}.
    kv_format: str
        Format of the `k` and `v` tensors, {`bshd`, `sbhd`, `thd`}.
    """
    splited = qkv_layout.replace("paged_kv_", "").split("_")
    if inference_params is not None:
        q_format = "".join([i for i in splited[0] if i.isalpha()])
        kv_format = "".join([i for i in splited[1] if i.isalpha()])
        qkv_format = q_format + "_2" + kv_format if q_format != kv_format else q_format
    else:
        qkv_format = "".join([i for i in splited[0] if i.isalpha()])
        q_format = qkv_format
        kv_format = qkv_format
    return qkv_format, q_format, kv_format


def get_qkv_layout(
    q: torch.Tensor,
    k: torch.Tensor,
    v: torch.Tensor,
    qkv_format: str = "sbhd",
    inference_params: InferenceParams = None,
) -> str:
    """Get qkv layout.

    Parameters
    ----------
    q: torch.Tensor
        Query tensor.
    k: torch.Tensor
        Key tensor.
    v: torch.Tensor
        Value tensor.
    qkv_format: str, default = `sbhd`
        Dimension format for `q`, `k` and `v`, {`sbhd`, `bshd`, `thd`}. `s` stands for
        the sequence length dimension, `b` batch size, `h` the number of attention heads,
        `d` head size, and `t` the total number of tokens in a batch, i.e.
        `t = sum(s_i) for i = 0...b-1`.
    inference_params: InferenceParams, default = `None`
        InferenceParams related to KV caching.

    Returns
    ----------
    qkv_layout: str
       Memory layout of `q`, `k` and `v`. Each `qkv_layout` maps to a pair of `q_format` and
       `kv_format` in {`bshd`, `sbhd`, `thd`}. The `paged_kv_` prefix is used to indicate that
       paged KV caching is in play. A few examples of the layouts are as follows.

       (1) `sb3hd` means `q`, `k`, `v` are created as one chunk of memory and that they are
       interleaved in the `2`nd dimension. (2) `sbhd_sbh2d` means `q` and `kv` are created in
       two chunks and that `q` itself is contiguous and `k`, `v` are interleaved with each other
       in the `3`rd dimension, `k = kv[:,:,:,0,:]` and `v = kv[:,:,:,1,:]`. `q_format` and
       `kv_format` in this case are still both `sbhd`. (3) `paged_kv_thd_bshd_bshd` means `q` is
       created in `thd` and `k`, `v` are in `sbhd`. This is likely due to the cache format in
       paged KV caching.

       Mapping:
       `sbhd`: {`sb3hd`, `sbh3d`, `sbhd_sb2hd`, `sbhd_sbh2d`, `sbhd_sbhd_sbhd`, `paged_kv_sbhd_sbhd_sbhd`}
       `bshd`: {`bs3hd`, `bsh3d`, `bshd_bs2hd`, `bshd_bsh2d`, `bshd_bshd_bshd`, `paged_kv_bshd_bshd_bshd`}
       `thd` : {`t3hd`, `th3d`, `thd_t2hd`, `thd_th2d`, `thd_thd_thd`}
       `sbhd_2bshd`: {`sbhd_bshd_bshd`, `paged_kv_sbhd_bshd_bshd`}
       `bshd_2sbhd`: {`bshd_sbhd_sbhd`, `paged_kv_bshd_sbhd_sbhd`}
       `thd_2bshd`: {`thd_bshd_bshd`, `paged_kv_thd_bshd_bshd`}
       `thd_2sbhd`: {`thd_sbhd_sbhd`, `paged_kv_thd_sbhd_sbhd`}

    q: torch.Tensor
        Query tensor. It may be different from input `q` as we try to fit tensors to
        a supported layout.
    k: torch.Tensor
        Key tensor. It may be different from input `k` as we try to fit tensors to
        a supported layout.
    v: torch.Tensor
        Value tensor. It may be different from input `v` as we try to fit tensors to
        a supported layout.
    q_format: str
        Format of the query tensor, {`bshd`, `sbhd`, `thd`}.
    kv_format: str
        Format of the key and value tensors, {`bshd`, `sbhd`, `thd`}.
    """

    check_last_dim_contiguous = all(x.stride(-1) == 1 for x in [q, k, v])
    assert check_last_dim_contiguous, "q, k and v must have stride 1 in their last dimension!"
    if "_2" in qkv_format:
        q_format, kv_format = qkv_format.split("_2")
        is_same_q_kv_format = False
    else:
        q_format = qkv_format
        kv_format = qkv_format
        is_same_q_kv_format = True

    def run_iteratively(q, k, v):
        # check data pointers
        if is_in_onnx_export_mode():
            check_ptrs_qkv = False
            check_ptrs_qk = False
            check_ptrs_kv = False
        else:
            data_ptr = q.untyped_storage().data_ptr()
            check_ptrs_qkv = all(x.untyped_storage().data_ptr() == data_ptr for x in [q, k, v])
            check_ptrs_qk = all(x.untyped_storage().data_ptr() == data_ptr for x in [q, k])
            data_ptr = k.untyped_storage().data_ptr()
            check_ptrs_kv = all(x.untyped_storage().data_ptr() == data_ptr for x in [k, v])

        # check tensor shapes
        shape = q.shape
        check_shapes_qkv = all(shape == x.shape for x in [q, k, v])
        shape = k.shape
        check_shapes_kv = shape[:-1] == v.shape[:-1]

        # check tensor strides
        stride = q.stride()
        check_strides_qkv = all(stride == x.stride() for x in [q, k, v])
        check_strides_kv = tuple(sk / k.shape[-1] for sk in k.stride()[:-1]) == tuple(
            sv / v.shape[-1] for sv in v.stride()[:-1]
        )

        # check tensor offsets for h3d and 3hd layouts
        prod_h_d = q.shape[-1] * q.shape[-2]
        check_3hd_offsets = all(x.storage_offset() == i * prod_h_d for i, x in enumerate([q, k, v]))
        check_h3d_offsets = all(
            x.storage_offset() == i * q.shape[-1] for i, x in enumerate([q, k, v])
        )

        # check tensor offsets for hd_h2d and hd_2hd layouts
        prod_all_dims = [np.prod(x.shape) for x in [q, k]]
        offset = prod_all_dims[0] if check_ptrs_qkv else 0
        prod_h_d = k.shape[-1] * k.shape[-2]
        check_2hd_offsets = all(
            x.storage_offset() == (offset + i * prod_h_d) for i, x in enumerate([k, v])
        )
        check_h2d_offsets = all(
            x.storage_offset() == (offset + i * k.shape[-1]) for i, x in enumerate([k, v])
        )

        # check tensor offsets for hd_hd_hd layouts
        check_hd_offsets_qkv = (
            all(x.storage_offset() == sum(prod_all_dims[:i]) for i, x in enumerate([q, k, v]))
            if check_ptrs_qkv
            else all(x.storage_offset() == 0 for i, x in enumerate([q, k, v]))
        )
        check_hd_offsets_qk = (
            all(x.storage_offset() == sum(prod_all_dims[:i]) for i, x in enumerate([q, k]))
            if not check_ptrs_qkv and check_ptrs_qk
            else all(x.storage_offset() == 0 for i, x in enumerate([q, k]))
        )
        check_hd_offsets_kv = (
            all(x.storage_offset() == sum(prod_all_dims[1 : i + 1]) for i, x in enumerate([k, v]))
            if not check_ptrs_qkv and check_ptrs_kv
            else all(x.storage_offset() == 0 for i, x in enumerate([k, v]))
        )

        if check_ptrs_qkv and check_strides_qkv and check_shapes_qkv and check_3hd_offsets:
            # sb3hd, bs3hd, t3hd
            # one chunk of memory, qkv, with q, k, v interleaved at dim=-3 in qkv
            qkv_layout = qkv_format[:-2] + "3" + qkv_format[-2:]
        elif check_ptrs_qkv and check_strides_qkv and check_shapes_qkv and check_h3d_offsets:
            # sbh3d, bsh3d, th3d
            # one chunk of memory, qkv, with q, k, v interleaved at dim=-2 in qkv
            qkv_layout = qkv_format[:-1] + "3" + qkv_format[-1:]
        elif check_ptrs_kv and check_strides_kv and check_shapes_kv and check_2hd_offsets:
            # sbhd_sb2hd, bshd_bs2hd, thd_t2hd
            # two chunks of memory, q and kv, with k, v interleaved at dim=-3 in kv
            # q and kv may be disjoint or consecutive in memory, and when consecutive, they may
            # have the same data pointer, i.e. check_ptrs_qkv=True
            qkv_layout = qkv_format + "_" + qkv_format[:-2] + "2" + qkv_format[-2:]
        elif check_ptrs_kv and check_strides_kv and check_shapes_kv and check_h2d_offsets:
            # sbhd_sbh2d, bshd_bsh2d, thd_th2d
            # two chunks of memory, q and kv, with k, v interleaved at dim=-2 in kv
            # q and kv may be disjoint or consecutive in memory, and when consecutive, they may
            # have the same data pointer, i.e. check_ptrs_qkv=True
            qkv_layout = qkv_format + "_" + qkv_format[:-1] + "2" + qkv_format[-1:]
        elif (
            check_strides_kv
            and check_shapes_kv
            and (check_hd_offsets_qkv or check_hd_offsets_kv or check_hd_offsets_qk)
        ):
            # sbhd_sbhd_sbhd, bshd_bshd_bshd, thd_thd_thd
            # three chunks of memory, q, k and v, which may be disjoint or consecutive, and
            # when consecutive, they may have the same data pointer, i.e. check_ptrs_qkv=True or
            # check_ptrs_qk=True or check_ptrs_kv=True
            if is_same_q_kv_format:
                qkv_layout = "_".join(list([qkv_format]) * 3)
            else:
                qkv_layout = q_format + "_" + kv_format + "_" + kv_format
        else:
            qkv_layout = "not_supported"

        return qkv_layout

    if not is_in_onnx_export_mode():
        qkv_layout = run_iteratively(q, k, v)
    else:
        qkv_layout = "not_supported"
    if qkv_layout == "not_supported":
        # force q,k,v to be contiguous and run get_layout again
        q, k, v = [x.contiguous() for x in [q, k, v]]
        qkv_layout = run_iteratively(q, k, v)
    if qkv_layout == "not_supported":
        raise RuntimeError("The provided qkv memory layout is not supported!")

    if inference_params is not None and inference_params.is_paged:
        qkv_layout = "paged_kv_" + qkv_layout

    return qkv_layout, q, k, v, q_format, kv_format


def check_set_window_size(
    attn_mask_type: str,
    window_size: Tuple[int, int] = None,
):
    """Check if sliding window size is compliant with attention mask type.
    If not, set it to the appropriate size.

         attn_mask_type                              |   window_size
    -------------------------------------------------------------------------
    no_mask, padding, arbitrary                      | (-1, -1) or (>=0, >=0)
    causal, padding_causal                           | (-1,  0) or (>=0, 0)
    causal_bottom_right, padding_causal_bottom_right | (-1,  0) or (>=0, 0)
    """
    orig_window_size = window_size
    if "causal" in attn_mask_type:
        if orig_window_size is None:
            window_size = (-1, 0)
        elif orig_window_size == (-1, -1) or (
            orig_window_size[0] >= 0 and orig_window_size[1] != 0
        ):
            window_size = (orig_window_size[0], 0)
            warnings.warn(
                "window_size should be (-1, 0) or (>=0, 0) for attn_mask_type=" + attn_mask_type
            )
        elif orig_window_size != (-1, 0) and (orig_window_size[0] < 0 or orig_window_size[1] != 0):
            assert False, (
                "window_size should be (-1, 0) or (>=0, 0) for attn_mask_type=" + attn_mask_type
            )
    elif attn_mask_type in ["no_mask", "padding", "arbitrary"]:
        if orig_window_size is None:
            window_size = (-1, -1)
        elif orig_window_size == (-1, 0):
            window_size = (-1, -1)
            warnings.warn(
                "window_size should be (-1, -1) or (>=0, >=0) for attn_mask_type=" + attn_mask_type
            )
        elif orig_window_size != (-1, -1) and (orig_window_size[0] < 0 or orig_window_size[1] < 0):
            assert False, (
                "window_size should be (-1, -1) or (>=0, >=0) for attn_mask_type=" + attn_mask_type
            )
    else:
        assert False, "Invalid attn_mask_type: " + attn_mask_type
    return window_size


def get_attention_quantizers(fp8, quantizers):
    """Get the list of quantizers used in attention from the quantizers list."""
    if not fp8:
        return [None] * 6
    QKV_quantizer = quantizers["scaling_fwd"][META_QKV]
    QKV_quantizer.internal = True
    QKV_quantizer.set_usage(rowwise=True, columnwise=False)
    O_quantizer = quantizers["scaling_fwd"][META_O]
    O_quantizer.set_usage(rowwise=True, columnwise=False)
    S_quantizer = quantizers["scaling_fwd"][META_S]
    S_quantizer.internal = True
    S_quantizer.set_usage(rowwise=True, columnwise=False)

    dQKV_quantizer = quantizers["scaling_bwd"][META_DQKV]
    dQKV_quantizer.interal = True
    dQKV_quantizer.set_usage(rowwise=True, columnwise=False)
    dO_quantizer = quantizers["scaling_bwd"][META_DO]
    dO_quantizer.set_usage(rowwise=True, columnwise=False)
    dO_quantizer.internal = True
    dP_quantizer = quantizers["scaling_bwd"][META_DP]
    dP_quantizer.set_usage(rowwise=True, columnwise=False)
    dP_quantizer.interal = True

    return QKV_quantizer, O_quantizer, S_quantizer, dQKV_quantizer, dO_quantizer, dP_quantizer


def print_quantizers(
    label,
    layer_number,
    QKV_quantizer,
    O_quantizer,
    S_quantizer,
    dQKV_quantizer,
    dO_quantizer,
    dP_quantizer,
):
    """Print the type and scale/amax of attention quantizers"""
    names = [
        "QKV_quantizer",
        "S_quantizer",
        "O_quantizer",
        "dO_quantizer",
        "dP_quantizer",
        "dQKV_quantizer",
    ]
    quantizers = [
        QKV_quantizer,
        S_quantizer,
        O_quantizer,
        dO_quantizer,
        dP_quantizer,
        dQKV_quantizer,
    ]
    if (
        _to_print
        and _to_print_layer == layer_number
        and (
            not dist.is_initialized()
            or (dist.is_initialized() and dist.get_rank() == _to_print_rank)
        )
    ):
        for i, q in enumerate(quantizers):
            type_str = ""
            if q is None:
                type_str = "None"
            elif isinstance(q, Float8Quantizer):
                type_str = "DS"
            elif isinstance(q, Float8CurrentScalingQuantizer):
                type_str = "CS"
            print(
                f"{label} >> {names[i]:14s}: {type_str}, {q.scale.item():.4e} x"
                f" {q.amax.item():.4e} = {q.scale.item()*q.amax.item():.4e}"
            )
<<<<<<< HEAD


=======


>>>>>>> 35b2e3a4
def combine_and_quantize(qkv_layout, q, k, v, qkv_quantizer):
    """Combine q,k,v based on qkv_layout and quantize them together"""
    # 1: qkv packed, 2: kv packed, 3: qkv separate
    qkv_layout = qkv_layout.replace("paged_kv_", "")
    qkv_group = len(qkv_layout.split("_"))
    src_nominal_dtype = q.dtype
    match qkv_group:
        case 1:
            dim = qkv_layout.find("3")
            qkv = combine_tensors([q, k, v], dim)
            qkv_fp8 = qkv_quantizer(qkv)
            q_data, k_data, v_data = SplitAlongDim.apply(qkv_fp8._data, dim, [1, 1, 1], True)
        case 2:
            dim = qkv_layout.split("_")[1].find("2")
            kv = combine_tensors([k, v], dim)
            tensors = [q, kv]
            num_tensors = len(tensors)
            shapes = [x.shape for x in tensors]
            numels = [x.numel() for x in tensors]
            numels = [sum(numels[:i]) for i in range(num_tensors + 1)]
            qkv = torch.cat([x.view(-1) for x in tensors], dim=0)
            qkv_fp8 = qkv_quantizer(qkv)
            q_data, kv_data = [
                qkv_fp8._data[numels[i] : numels[i + 1]].view(shapes[i]) for i in range(num_tensors)
            ]
            k_data, v_data = SplitAlongDim.apply(kv_data, dim, [1, 1], True)
        case 3:
            tensors = [q, k, v]
            num_tensors = len(tensors)
            shapes = [x.shape for x in tensors]
            numels = [x.numel() for x in tensors]
            numels = [sum(numels[:i]) for i in range(num_tensors + 1)]
            qkv = torch.cat([x.view(-1) for x in tensors], dim=0)
            qkv_fp8 = qkv_quantizer(qkv)
            q_data, k_data, v_data = [
                qkv_fp8._data[numels[i] : numels[i + 1]].view(shapes[i]) for i in range(num_tensors)
            ]
        case _:
            raise RuntimeError("Invalid qkv_layout " + qkv_layout)

    q_fp8, k_fp8, v_fp8 = [
        Float8Tensor.make_like(qkv_fp8, data=x, dtype=src_nominal_dtype)
        for x in [q_data, k_data, v_data]
    ]

    return q_fp8, k_fp8, v_fp8


def combine_and_dequantize(
    qkv_layout, q_fp8, k_fp8, v_fp8, src_nominal_dtype=None, des_nominal_dtype=None
):
    """Combine q,k,v based on qkv_layout and dequantize them together"""
    # 1: qkv packed, 2: kv packed, 3: qkv separate
    qkv_layout = qkv_layout.replace("paged_kv_", "")
    qkv_group = len(qkv_layout.split("_"))
    if all(isinstance(x, Float8Tensor) for x in [q_fp8, k_fp8, v_fp8]):
        src_nominal_dtype = q_fp8.dtype
    else:
        assert src_nominal_dtype is not None, "The nominal dtype of input tensors is required!"
    if des_nominal_dtype is None:
        des_nominal_dtype = src_nominal_dtype

    q_data, k_data, v_data = [x._data for x in [q_fp8, k_fp8, v_fp8]]
    match qkv_group:
        case 1:
            dim = qkv_layout.find("3")
            qkv_data = combine_tensors([q_data, k_data, v_data], dim)
            qkv_fp8 = Float8Tensor.make_like(q_fp8, data=qkv_data)
            qkv = qkv_fp8.dequantize(dtype=des_nominal_dtype)
            q, k, v = SplitAlongDim.apply(qkv, dim, [1, 1, 1], True)
        case 2:
            dim = qkv_layout.split("_")[1].find("2")
            kv_data = combine_tensors([k_data, v_data], dim)
            tensors = [q_data, kv_data]
            num_tensors = len(tensors)
            shapes = [x.shape for x in tensors]
            numels = [x.numel() for x in tensors]
            numels = [sum(numels[:i]) for i in range(num_tensors + 1)]
            qkv_data = torch.cat([x.reshape(-1) for x in tensors], dim=0)
            qkv_fp8 = Float8Tensor.make_like(q_fp8, data=qkv_data, dtype=src_nominal_dtype)
            qkv = qkv_fp8.dequantize(dtype=des_nominal_dtype)
            q, kv = [qkv[numels[i] : numels[i + 1]].view(shapes[i]) for i in range(num_tensors)]
            k, v = SplitAlongDim.apply(kv, dim, [1, 1], True)
        case 3:
            tensors = [q_data, k_data, v_data]
            num_tensors = len(tensors)
            shapes = [x.shape for x in tensors]
            numels = [x.numel() for x in tensors]
            numels = [sum(numels[:i]) for i in range(num_tensors + 1)]
            qkv_data = torch.cat([x.contiguous().reshape(-1) for x in tensors], dim=0)
            qkv_fp8 = Float8Tensor.make_like(q_fp8, data=qkv_data, dtype=src_nominal_dtype)
            qkv = qkv_fp8.dequantize(dtype=des_nominal_dtype)
            q, k, v = [qkv[numels[i] : numels[i + 1]].view(shapes[i]) for i in range(num_tensors)]
        case _:
            raise RuntimeError("Invalid qkv_layout " + qkv_layout)
    return q, k, v<|MERGE_RESOLUTION|>--- conflicted
+++ resolved
@@ -1959,13 +1959,8 @@
                 f"{label} >> {names[i]:14s}: {type_str}, {q.scale.item():.4e} x"
                 f" {q.amax.item():.4e} = {q.scale.item()*q.amax.item():.4e}"
             )
-<<<<<<< HEAD
-
-
-=======
-
-
->>>>>>> 35b2e3a4
+
+
 def combine_and_quantize(qkv_layout, q, k, v, qkv_quantizer):
     """Combine q,k,v based on qkv_layout and quantize them together"""
     # 1: qkv packed, 2: kv packed, 3: qkv separate
