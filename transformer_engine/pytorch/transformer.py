--- conflicted
+++ resolved
@@ -326,12 +326,8 @@
             "ub_bulk_dgrad" : ub_bulk_dgrad,
             "ub_split_ag" : ub_split_ag,
             "ub_split_rs" : ub_split_rs,
-<<<<<<< HEAD
-            "attn_mask_type" : self.self_attn_mask_type
-=======
             "ub_atomic_gemm_rs" : ub_atomic_gemm_rs,
             "ub_atomic_gemm_ag" : ub_atomic_gemm_ag,
->>>>>>> dbe4d175
         }
 
         self.self_attention = MultiheadAttention(
