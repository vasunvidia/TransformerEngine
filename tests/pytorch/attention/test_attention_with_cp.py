--- conflicted
+++ resolved
@@ -99,11 +99,6 @@
         config,
         qkv_dtype=dtypes[dtype],
         qkv_layout="_".join([qkv_format] * 3),
-<<<<<<< HEAD
-        window_size=config.window_size,
-        context_parallel=True,
-=======
->>>>>>> 35b2e3a4
     )
     flash_attn_supported, *_ = available_backends
     if not flash_attn_supported:
@@ -280,10 +275,7 @@
             fp8_dpa=fp8_dpa,
             fp8_mha=fp8_mha,
             scaling_mode=scaling_mode,
-<<<<<<< HEAD
-=======
             log_level=pytest_logging_level,
->>>>>>> 35b2e3a4
         ),
         check=True,
     )