# Copyright (c) 2022-2025, NVIDIA CORPORATION & AFFILIATES. All rights reserved.
#
# See LICENSE for license information.
import logging
import os
import sys
import pathlib
from typing import Any, Dict, Tuple, Union

import pytest
import torch

from transformer_engine.common import recipe
from transformer_engine.pytorch import TransformerLayer, fp8_autocast, fp8_model_init
from transformer_engine.pytorch.attention.dot_product_attention import (
    DotProductAttention,
    _attention_backends,
)
from transformer_engine.pytorch.attention.multi_head_attention import MultiheadAttention
from transformer_engine.pytorch.attention.dot_product_attention.utils import (
    FlashAttentionUtils,
    check_set_window_size,
)
from transformer_engine.pytorch.attention import RotaryPositionEmbedding
import transformer_engine.pytorch.cpp_extensions as ext
from transformer_engine.pytorch.cpp_extensions.fused_attn import (
    FusedAttnBackend,
    fused_attn_bwd,
    fused_attn_fwd,
)
from transformer_engine.pytorch.distributed import CudaRNGStatesTracker
import transformer_engine.pytorch.fp8 as fp8
from transformer_engine.pytorch.module.base import TransformerEngineBaseModule
from transformer_engine.pytorch.utils import (
    get_device_compute_capability,
    init_method_normal,
    scaled_init_method_normal,
    is_bf16_compatible,
)
from transformer_engine.pytorch.utils import get_cudnn_version
import transformer_engine_torch as tex
from transformer_engine.pytorch.tensor.quantized_tensor import (
    Quantizer,
    prepare_for_saving,
    restore_from_saved,
)

_current_file = pathlib.Path(__file__).resolve()
sys.path.append(str(_current_file.parent.parent))
from utils import (
    reset_rng_states,
    compare_and_assert,
    ModelConfig,
    dtype_tols,
    get_available_attention_backends,
)

# Check if hardware supports FP8
fp8_available, reason_for_no_fp8 = fp8.FP8GlobalStateManager.is_fp8_available()

# Reset RNG seed and states
seed = 1234
reset_rng_states()


# Reset FP8 global state manager
@pytest.fixture(autouse=True)
def reset_global_fp8_state():
    yield
    fp8.FP8GlobalStateManager.reset()


# Define F16 data types to test
param_types = [torch.float16]
if is_bf16_compatible():
    param_types.append(torch.bfloat16)
param_types_lean = [torch.bfloat16]

model_configs_base = {
    # test: ModelConfig(b, sq, hq, dqk)
    "base_1_0": ModelConfig(8, 128, 16, 64),
    "base_1_1": ModelConfig(4, 128, 16, 64, max_seqlen_kv=256),
    "base_2_0": ModelConfig(2, 2048, 24, 128),
    "base_2_1": ModelConfig(1, 2048, 24, 128, max_seqlen_kv=4096),
    "base_3_0": ModelConfig(8, 1, 16, 128, max_seqlen_kv=2048),
    "base_3_1": ModelConfig(8, 1, 16, 256, max_seqlen_kv=2048),
    "base_4_0": ModelConfig(8, 1, 16, 192, max_seqlen_kv=2048),
    "base_4_1": ModelConfig(8, 128, 16, 192, max_seqlen_kv=2048),
    "base_5_0": ModelConfig(8, 1, 16, 512, max_seqlen_kv=2048),
    "base_5_1": ModelConfig(8, 128, 16, 512, max_seqlen_kv=2048),
    "base_6_0": ModelConfig(8, 1, 16, 1024, max_seqlen_kv=2048),
    "base_6_1": ModelConfig(8, 128, 16, 1024, max_seqlen_kv=2048),
}


@pytest.mark.skipif(get_cudnn_version() < (8, 9, 1), reason="cuDNN 8.9.1+ is required.")
@pytest.mark.parametrize("dtype", param_types)
@pytest.mark.parametrize("model_configs", [model_configs_base])
@pytest.mark.parametrize("model", model_configs_base.keys())
@pytest.mark.parametrize("ckpt_attn", [False])
@pytest.mark.parametrize("workspace_opt", [True, False])
@pytest.mark.parametrize("qkv_layout", [None])
@pytest.mark.parametrize("swa", [False])
@pytest.mark.parametrize("pad_between_seqs", [False])
def test_dot_product_attention(
    dtype, model_configs, model, ckpt_attn, workspace_opt, qkv_layout, swa, pad_between_seqs
):
    """Test DotProductAttention module"""

    # Get configs
    tols = dict(atol=1e-3, rtol=1e-3)
    if dtype == torch.bfloat16:
        tols = dict(atol=1.5e-2, rtol=1.5e-2)
    config = model_configs[model]
    is_mla = config.head_dim_qk != config.head_dim_v
    is_mqa_gqa = config.num_heads != config.num_gqa_groups
    if qkv_layout is None:
        if config.attn_type == "self":
            qkv_layout = "sb3hd" if not is_mla and not is_mqa_gqa else "sbhd_sbhd_sbhd"
        else:
            qkv_layout = "bshd_bs2hd" if not is_mla and not is_mqa_gqa else "bshd_bshd_bshd"
    if "3" in qkv_layout and config.attn_type == "cross":
        pytest.skip("No need to test this layout for cross attention")

    if config.window_size == (-1, -1) and swa:
        config.window_size = [2, 2]
    config.window_size = check_set_window_size(config.attn_mask_type, config.window_size)

    # Get backends
    is_training = True
    available_backends, _, fused_attn_backends = get_available_attention_backends(
        config,
        qkv_dtype=dtype,
        qkv_layout=qkv_layout,
        pad_between_seqs=pad_between_seqs,
        is_training=is_training,
    )
    flash_attn_supported, fused_attn_supported, unfused_attn_supported = available_backends
    if not fused_attn_supported:
        is_training = False
        available_backends, _, fused_attn_backends = get_available_attention_backends(
            config,
            qkv_dtype=dtype,
            qkv_layout=qkv_layout,
            pad_between_seqs=pad_between_seqs,
            is_training=is_training,
        )
        flash_attn_supported, fused_attn_supported, unfused_attn_supported = available_backends

    # FlashAttention does not support pad_between_seqs, but _run_dot_product_attention
    # mannually pads and unpads the input and output of FlashAttention for testing purposes
    if (
        pad_between_seqs
        and FlashAttentionUtils.is_installed
        and not (
            config.max_seqlen_q != config.max_seqlen_kv
            and config.attn_mask_type in ["causal", "padding_causal"]
        )
        and (config.window_size[0] == -1 or FlashAttentionUtils.v2_3_plus)
    ):
        flash_attn_supported = True

    # Skip if only unfused backend is supported
    if (len(fused_attn_backends) + flash_attn_supported + unfused_attn_supported) < 2:
        pytest.skip("Less than two backends to compare.")

    # UnfusedDotProductAttention backend
    if unfused_attn_supported:
        unfused_attn_fwd, unfused_attn_bwd = _run_dot_product_attention(
            dtype,
            config,
            "UnfusedDotProductAttention",
            ckpt_attn,
            qkv_layout,
            workspace_opt,
            pad_between_seqs,
            is_training,
        )

    # FusedAttention backend
    if fused_attn_supported:
        if len(fused_attn_backends) == 1:
            fused_attn_fwd, fused_attn_bwd = _run_dot_product_attention(
                dtype,
                config,
                "FusedAttention",
                ckpt_attn,
                qkv_layout,
                workspace_opt,
                pad_between_seqs,
                is_training,
            )
        if len(fused_attn_backends) == 2:
            os.environ["NVTE_FUSED_ATTN_BACKEND"] = "0"
            fused_attn_fwd, fused_attn_bwd = _run_dot_product_attention(
                dtype,
                config,
                "FusedAttention",
                ckpt_attn,
                qkv_layout,
                workspace_opt,
                pad_between_seqs,
                is_training,
            )
            os.environ["NVTE_FUSED_ATTN_BACKEND"] = "1"
            fused_attn_fwd_1, fused_attn_bwd_1 = _run_dot_product_attention(
                dtype,
                config,
                "FusedAttention",
                ckpt_attn,
                qkv_layout,
                workspace_opt,
                pad_between_seqs,
                is_training,
            )

    # FlashAttention backend
    if flash_attn_supported:
        flash_attn_fwd, flash_attn_bwd = _run_dot_product_attention(
            dtype,
            config,
            "FlashAttention",
            ckpt_attn,
            qkv_layout,
            workspace_opt,
            pad_between_seqs,
            is_training,
        )

    # Compare results
    logging.info(f"[test_dot_product_attention]: is_training = {is_training}")
    if unfused_attn_supported and flash_attn_supported:
        logging.info("[test_dot_product_attention]: unfused attn vs flash attn")
        torch.testing.assert_close(flash_attn_fwd, unfused_attn_fwd, **tols)
        for i, _ in enumerate(flash_attn_bwd):
            torch.testing.assert_close(unfused_attn_bwd[i], flash_attn_bwd[i], **tols)
    if unfused_attn_supported and fused_attn_supported:
        logging.info("[test_dot_product_attention]: unfused attn vs fused attn")
        torch.testing.assert_close(fused_attn_fwd, unfused_attn_fwd, **tols)
        for i, _ in enumerate(unfused_attn_bwd):
            torch.testing.assert_close(fused_attn_bwd[i], unfused_attn_bwd[i], **tols)
    if fused_attn_supported and flash_attn_supported:
        logging.info("[test_dot_product_attention]: fused attn vs flash attn")
        torch.testing.assert_close(fused_attn_fwd, flash_attn_fwd, **tols)
        for i, _ in enumerate(flash_attn_bwd):
            torch.testing.assert_close(fused_attn_bwd[i], flash_attn_bwd[i], **tols)
    if fused_attn_supported and len(fused_attn_backends) == 2:
        logging.info("[test_dot_product_attention]: fused attn backend 0 vs 1")
        torch.testing.assert_close(fused_attn_fwd, fused_attn_fwd_1, **tols)
        for i, _ in enumerate(fused_attn_bwd):
            torch.testing.assert_close(fused_attn_bwd[i], fused_attn_bwd_1[i], **tols)


@pytest.mark.skipif(get_cudnn_version() < (8, 9, 1), reason="cuDNN 8.9.1+ is required.")
@pytest.mark.parametrize("dtype", param_types)
@pytest.mark.parametrize("model_configs", [model_configs_base])
@pytest.mark.parametrize("model", ["base_1_1", "base_2_1"])
def test_dpa_checkpoint(dtype, model_configs, model):
    """Test DotProductAttention module with checkpointing"""
    test_dot_product_attention(dtype, model_configs, model, True, True, None, False, False)


model_configs_softmax = {
    # test: ModelConfig(b, sq, hq, dqk)
    "softmax_1_0": ModelConfig(2, 2048, 64, 64, num_gqa_groups=8),
    "softmax_1_1": ModelConfig(2, 2048, 64, 64, num_gqa_groups=8, softmax_type="off-by-one"),
    "softmax_1_2": ModelConfig(2, 2048, 64, 64, num_gqa_groups=8, softmax_type="learnable"),
    "softmax_2_0": ModelConfig(2, 2048, 64, 64, num_gqa_groups=8, attn_mask_type="causal"),
    "softmax_2_1": ModelConfig(
        2, 2048, 64, 64, num_gqa_groups=8, attn_mask_type="causal", softmax_type="off-by-one"
    ),
    "softmax_2_2": ModelConfig(
        2, 2048, 64, 64, num_gqa_groups=8, attn_mask_type="causal", softmax_type="learnable"
    ),
    "softmax_3_0": ModelConfig(2, 2048, 64, 64, num_gqa_groups=8, attn_mask_type="padding"),
    "softmax_3_1": ModelConfig(
        2, 2048, 64, 64, num_gqa_groups=8, attn_mask_type="padding", softmax_type="off-by-one"
    ),
    "softmax_3_2": ModelConfig(
        2, 2048, 64, 64, num_gqa_groups=8, attn_mask_type="padding", softmax_type="learnable"
    ),
    "softmax_4_0": ModelConfig(
        2, 2048, 64, 64, num_gqa_groups=8, window_size=(128, 0), attn_mask_type="causal"
    ),
    "softmax_4_1": ModelConfig(
        2,
        2048,
        64,
        64,
        num_gqa_groups=8,
        window_size=(128, 0),
        attn_mask_type="causal",
        softmax_type="off-by-one",
    ),
    "softmax_4_2": ModelConfig(
        2,
        2048,
        64,
        64,
        num_gqa_groups=8,
        window_size=(128, 0),
        attn_mask_type="causal",
        softmax_type="learnable",
    ),
    "softmax_5_0": ModelConfig(
        2, 2048, 64, 64, num_gqa_groups=8, window_size=(128, 0), attn_mask_type="padding_causal"
    ),
    "softmax_5_1": ModelConfig(
        2,
        2048,
        64,
        64,
        num_gqa_groups=8,
        window_size=(128, 0),
        attn_mask_type="padding_causal",
        softmax_type="off-by-one",
    ),
    "softmax_5_2": ModelConfig(
        2,
        2048,
        64,
        64,
        num_gqa_groups=8,
        window_size=(128, 0),
        attn_mask_type="padding_causal",
        softmax_type="learnable",
    ),
}


@pytest.mark.skipif(get_cudnn_version() < (8, 9, 1), reason="cuDNN 8.9.1+ is required.")
@pytest.mark.parametrize("dtype", [torch.bfloat16])
@pytest.mark.parametrize("model_configs", [model_configs_softmax])
@pytest.mark.parametrize("model", model_configs_softmax.keys())
def test_dpa_softmax(dtype, model_configs, model):
    """Test DotProductAttention module with different softmax types"""
    test_dot_product_attention(
        dtype, model_configs, model, True, True, "bshd_bshd_bshd", False, False
    )


model_configs_mla = {
    # test: ModelConfig(b, sq, hq, dqk)
    "mla_1_0": ModelConfig(8, 128, 16, 64, head_dim_v=128),
    "mla_1_1": ModelConfig(4, 128, 16, 64, max_seqlen_kv=256, head_dim_v=128),
    "mla_1_2": ModelConfig(4, 128, 16, 192, max_seqlen_kv=256, head_dim_v=128),
    "mla_2_0": ModelConfig(2, 2048, 24, 128, attn_mask_type="causal", head_dim_v=64),
    "mla_2_1": ModelConfig(
        1, 2048, 24, 128, max_seqlen_kv=4096, attn_mask_type="causal", head_dim_v=64
    ),
    "mla_2_2": ModelConfig(
        1, 2048, 24, 192, max_seqlen_kv=4096, attn_mask_type="causal", head_dim_v=128
    ),
    "mla_3_0": ModelConfig(8, 1, 16, 128, max_seqlen_kv=2048, head_dim_v=64),
    "mla_3_1": ModelConfig(8, 1, 16, 256, max_seqlen_kv=2048, head_dim_v=128),
    "mla_3_2": ModelConfig(8, 1, 16, 192, max_seqlen_kv=2048, head_dim_v=128),
    "mla_3_3": ModelConfig(8, 1, 16, 160, max_seqlen_kv=2048, head_dim_v=128),
    "mla_3_4": ModelConfig(8, 1, 16, 160, max_seqlen_kv=2048, head_dim_v=160),
}


@pytest.mark.skipif(get_cudnn_version() < (8, 9, 1), reason="cuDNN 8.9.1+ is required.")
@pytest.mark.parametrize("dtype", param_types)
@pytest.mark.parametrize("model_configs", [model_configs_mla])
@pytest.mark.parametrize("model", model_configs_mla.keys())
def test_dpa_mla(dtype, model_configs, model):
    """Test DotProductAttention module with Multi-Latent Attention (MLA)"""
    test_dot_product_attention(dtype, model_configs, model, True, True, None, False, False)


model_configs_mask = {
    # test: ModelConfig(b, sq, hq, dqk)
    "mask_1_0": ModelConfig(2, 2048, 16, 64, attn_mask_type="causal"),
    "mask_1_1": ModelConfig(2, 2048, 24, 128, num_gqa_groups=1, attn_mask_type="causal"),
    "mask_1_2": ModelConfig(2, 2048, 24, 128, max_seqlen_kv=4096, attn_mask_type="causal"),
    "mask_2_0": ModelConfig(2, 2048, 16, 64, attn_mask_type="causal_bottom_right"),
    "mask_2_1": ModelConfig(
        2, 2048, 24, 128, num_gqa_groups=1, attn_mask_type="causal_bottom_right"
    ),
    "mask_2_2": ModelConfig(
        2, 2048, 24, 128, max_seqlen_kv=4096, attn_mask_type="causal_bottom_right"
    ),
    "mask_3_0": ModelConfig(2, 2048, 16, 64, attn_mask_type="padding"),
    "mask_3_1": ModelConfig(2, 2048, 24, 128, num_gqa_groups=1, attn_mask_type="padding"),
    "mask_3_2": ModelConfig(2, 2048, 24, 128, max_seqlen_kv=4096, attn_mask_type="padding"),
    "mask_4_0": ModelConfig(2, 2048, 16, 64, attn_mask_type="padding_causal"),
    "mask_4_1": ModelConfig(2, 2048, 24, 128, num_gqa_groups=1, attn_mask_type="padding_causal"),
    "mask_4_2": ModelConfig(2, 2048, 24, 128, max_seqlen_kv=4096, attn_mask_type="padding_causal"),
    "mask_5_0": ModelConfig(2, 2048, 16, 64, attn_mask_type="padding_causal_bottom_right"),
    "mask_5_1": ModelConfig(
        2, 2048, 24, 128, num_gqa_groups=1, attn_mask_type="padding_causal_bottom_right"
    ),
    "mask_5_2": ModelConfig(
        2, 2048, 24, 128, max_seqlen_kv=4096, attn_mask_type="padding_causal_bottom_right"
    ),
    "mask_6_0": ModelConfig(2, 1, 16, 128, max_seqlen_kv=2048, attn_mask_type="causal"),
    "mask_6_1": ModelConfig(2, 1, 16, 256, max_seqlen_kv=2048, attn_mask_type="causal"),
    "mask_7_0": ModelConfig(
        2, 1, 16, 128, max_seqlen_kv=2048, attn_mask_type="causal_bottom_right"
    ),
    "mask_7_1": ModelConfig(
        2, 1, 16, 256, max_seqlen_kv=2048, attn_mask_type="causal_bottom_right"
    ),
    "mask_8_0": ModelConfig(2, 1, 24, 128, max_seqlen_kv=2048, attn_mask_type="padding"),
    "mask_8_1": ModelConfig(2, 1, 16, 256, max_seqlen_kv=2048, attn_mask_type="padding"),
    "mask_9_0": ModelConfig(2, 1, 24, 128, max_seqlen_kv=2048, attn_mask_type="padding_causal"),
    "mask_9_1": ModelConfig(2, 1, 16, 256, max_seqlen_kv=2048, attn_mask_type="padding_causal"),
    "mask_10_0": ModelConfig(
        2, 1, 24, 128, max_seqlen_kv=2048, attn_mask_type="padding_causal_bottom_right"
    ),
    "mask_10_1": ModelConfig(
        2, 1, 16, 256, max_seqlen_kv=2048, attn_mask_type="padding_causal_bottom_right"
    ),
}


@pytest.mark.skipif(get_cudnn_version() < (8, 9, 1), reason="cuDNN 8.9.1+ is required.")
@pytest.mark.parametrize("dtype", param_types_lean)
@pytest.mark.parametrize("model_configs", [model_configs_mask])
@pytest.mark.parametrize("model", model_configs_mask.keys())
def test_dpa_mask(dtype, model_configs, model):
    """Test DotProductAttention module with different mask types"""
    test_dot_product_attention(dtype, model_configs, model, False, True, None, False, False)


model_configs_bias = {
    # test: ModelConfig(b, sq, hq, dqk)
    "bias_1_0": ModelConfig(4, 128, 16, 64, attn_bias_type="post_scale_bias"),
    "bias_1_1": ModelConfig(2, 128, 16, 64, max_seqlen_kv=256, attn_bias_type="post_scale_bias"),
    "bias_1_2": ModelConfig(4, 2048, 24, 128, attn_bias_type="post_scale_bias"),
    "bias_1_3": ModelConfig(2, 2048, 24, 128, max_seqlen_kv=4096, attn_bias_type="post_scale_bias"),
    "bias_1_4": ModelConfig(4, 2048, 24, 128, attn_bias_type="alibi"),
    "bias_1_5": ModelConfig(2, 2048, 24, 128, max_seqlen_kv=4096, attn_bias_type="alibi"),
    "bias_2_0": ModelConfig(
        4, 128, 16, 64, attn_mask_type="padding", attn_bias_type="post_scale_bias"
    ),
    "bias_2_1": ModelConfig(
        2,
        128,
        16,
        64,
        max_seqlen_kv=256,
        attn_mask_type="padding",
        attn_bias_type="post_scale_bias",
    ),
    "bias_2_2": ModelConfig(
        4, 2048, 24, 128, attn_mask_type="padding", attn_bias_type="post_scale_bias"
    ),
    "bias_2_3": ModelConfig(
        2,
        2048,
        24,
        128,
        max_seqlen_kv=4096,
        attn_mask_type="padding",
        attn_bias_type="post_scale_bias",
    ),
    "bias_2_4": ModelConfig(4, 2048, 24, 128, attn_mask_type="padding", attn_bias_type="alibi"),
    "bias_2_5": ModelConfig(
        2, 2048, 24, 128, max_seqlen_kv=4096, attn_mask_type="padding", attn_bias_type="alibi"
    ),
    "bias_3_0": ModelConfig(
        4, 128, 16, 64, attn_mask_type="causal", attn_bias_type="post_scale_bias"
    ),
    "bias_3_1": ModelConfig(
        2, 128, 16, 64, max_seqlen_kv=256, attn_mask_type="causal", attn_bias_type="post_scale_bias"
    ),
    "bias_3_2": ModelConfig(
        4, 2048, 24, 128, attn_mask_type="causal", attn_bias_type="post_scale_bias"
    ),
    "bias_3_3": ModelConfig(
        2,
        2048,
        24,
        128,
        max_seqlen_kv=4096,
        attn_mask_type="causal",
        attn_bias_type="post_scale_bias",
    ),
    "bias_3_4": ModelConfig(4, 2048, 24, 128, attn_mask_type="causal", attn_bias_type="alibi"),
    "bias_3_5": ModelConfig(
        2, 2048, 24, 128, max_seqlen_kv=4096, attn_mask_type="causal", attn_bias_type="alibi"
    ),
    "bias_4_0": ModelConfig(
        4, 128, 16, 64, attn_mask_type="padding_causal", attn_bias_type="post_scale_bias"
    ),
    "bias_4_1": ModelConfig(
        2,
        128,
        16,
        64,
        max_seqlen_kv=256,
        attn_mask_type="padding_causal",
        attn_bias_type="post_scale_bias",
    ),
    "bias_4_2": ModelConfig(
        4, 2048, 24, 128, attn_mask_type="padding_causal", attn_bias_type="post_scale_bias"
    ),
    "bias_4_3": ModelConfig(
        2,
        2048,
        24,
        128,
        max_seqlen_kv=4096,
        attn_mask_type="padding_causal",
        attn_bias_type="post_scale_bias",
    ),
    "bias_4_4": ModelConfig(
        4, 2048, 24, 128, attn_mask_type="padding_causal", attn_bias_type="alibi"
    ),
    "bias_4_5": ModelConfig(
        2,
        2048,
        24,
        128,
        max_seqlen_kv=4096,
        attn_mask_type="padding_causal",
        attn_bias_type="alibi",
    ),
}


@pytest.mark.skipif(get_cudnn_version() < (8, 9, 1), reason="cuDNN 8.9.1+ is required.")
@pytest.mark.parametrize("dtype", param_types_lean)
@pytest.mark.parametrize("model_configs", [model_configs_bias])
@pytest.mark.parametrize("model", model_configs_bias.keys())
def test_dpa_bias(dtype, model_configs, model):
    """Test DotProductAttention module with different bias types"""
    test_dot_product_attention(dtype, model_configs, model, False, True, None, False, False)


model_configs_bias_shapes = {
    # test: ModelConfig(b, sq, hq, dqk)
    "bias_1_0": ModelConfig(4, 128, 16, 64, attn_bias_type="post_scale_bias", bias_shape="11ss"),
    "bias_1_1": ModelConfig(2, 128, 16, 64, attn_bias_type="post_scale_bias", bias_shape="1hss"),
    "bias_1_2": ModelConfig(4, 2048, 24, 128, attn_bias_type="post_scale_bias", bias_shape="b1ss"),
    "bias_1_3": ModelConfig(2, 2048, 24, 128, attn_bias_type="post_scale_bias", bias_shape="bhss"),
    "bias_1_4": ModelConfig(
        4,
        2048,
        24,
        128,
        attn_mask_type="causal",
        attn_bias_type="alibi",
        bias_shape="1hss",
        alibi_type="custom",
    ),
    "bias_1_5": ModelConfig(
        2,
        2048,
        24,
        128,
        attn_mask_type="causal",
        attn_bias_type="alibi",
        bias_shape="bhss",
        alibi_type="custom",
    ),
}


@pytest.mark.skipif(get_cudnn_version() < (8, 9, 1), reason="cuDNN 8.9.1+ is required.")
@pytest.mark.parametrize("dtype", param_types_lean)
@pytest.mark.parametrize("model_configs", [model_configs_bias_shapes])
@pytest.mark.parametrize("model", model_configs_bias_shapes.keys())
def test_dpa_bias_shapes(dtype, model_configs, model):
    """Test DotProductAttention module with different bias types and shapes"""
    test_dot_product_attention(dtype, model_configs, model, False, True, None, False, False)


model_configs_swa = {
    # test: ModelConfig(b, sq, hq, dqk)
    "swa_1_1": ModelConfig(2, 2048, 16, 64),
    "swa_1_2": ModelConfig(2, 2048, 24, 128, num_gqa_groups=4),
    "swa_1_3": ModelConfig(2, 2048, 24, 128, max_seqlen_kv=4096),
    "swa_2_1": ModelConfig(2, 2048, 16, 64, attn_mask_type="causal"),
    "swa_2_2": ModelConfig(2, 2048, 24, 128, num_gqa_groups=4, attn_mask_type="causal"),
    "swa_2_3": ModelConfig(2, 2048, 24, 128, max_seqlen_kv=4096, attn_mask_type="causal"),
    "swa_3_1": ModelConfig(2, 2048, 16, 64, attn_mask_type="causal_bottom_right"),
    "swa_3_2": ModelConfig(
        2, 2048, 24, 128, num_gqa_groups=4, attn_mask_type="causal_bottom_right"
    ),
    "swa_3_3": ModelConfig(
        2, 2048, 24, 128, max_seqlen_kv=4096, attn_mask_type="causal_bottom_right"
    ),
    "swa_4_1": ModelConfig(2, 2048, 16, 64, attn_mask_type="padding"),
    "swa_4_2": ModelConfig(2, 2048, 24, 128, num_gqa_groups=4, attn_mask_type="padding"),
    "swa_4_3": ModelConfig(2, 2048, 24, 128, max_seqlen_kv=4096, attn_mask_type="padding"),
    "swa_5_1": ModelConfig(2, 2048, 16, 64, attn_mask_type="padding_causal"),
    "swa_5_2": ModelConfig(2, 2048, 24, 128, num_gqa_groups=4, attn_mask_type="padding_causal"),
    "swa_5_3": ModelConfig(2, 2048, 24, 128, max_seqlen_kv=4096, attn_mask_type="padding_causal"),
    "swa_6_1": ModelConfig(2, 2048, 16, 64, attn_mask_type="padding_causal_bottom_right"),
    "swa_6_2": ModelConfig(
        2, 2048, 24, 128, num_gqa_groups=4, attn_mask_type="padding_causal_bottom_right"
    ),
    "swa_6_3": ModelConfig(
        2, 2048, 24, 128, max_seqlen_kv=4096, attn_mask_type="padding_causal_bottom_right"
    ),
}


@pytest.mark.skipif(not FlashAttentionUtils.v2_3_plus, reason="Flash-attn 2.3+ is required.")
@pytest.mark.parametrize("dtype", param_types_lean)
@pytest.mark.parametrize("model_configs", [model_configs_swa])
@pytest.mark.parametrize("model", model_configs_swa.keys())
def test_dpa_sliding_window(dtype, model_configs, model):
    """Test DotProductAttention module with sliding window attention"""
    test_dot_product_attention(dtype, model_configs, model, False, True, None, True, False)


model_configs_alibi_slopes = {
    # test: ModelConfig(b, sq, hq, dqk)
    "alibi_1_0": ModelConfig(
        2, 128, 16, 64, attn_mask_type="causal", attn_bias_type="alibi", alibi_type="vanilla"
    ),
    "alibi_1_1": ModelConfig(
        1,
        128,
        16,
        64,
        max_seqlen_kv=256,
        attn_mask_type="causal",
        attn_bias_type="alibi",
        alibi_type="vanilla",
    ),
    "alibi_2_0": ModelConfig(
        2, 1024, 24, 128, attn_mask_type="causal", attn_bias_type="alibi", alibi_type="custom"
    ),
    "alibi_2_1": ModelConfig(
        1,
        1024,
        24,
        128,
        max_seqlen_kv=2048,
        attn_mask_type="causal",
        attn_bias_type="alibi",
        alibi_type="custom",
    ),
}


@pytest.mark.skipif(not FlashAttentionUtils.v2_3_plus, reason="Flash-attn 2.3+ is required.")
@pytest.mark.parametrize("dtype", param_types_lean)
@pytest.mark.parametrize("model_configs", [model_configs_alibi_slopes])
@pytest.mark.parametrize("model", model_configs_alibi_slopes.keys())
def test_dpa_alibi_slopes(dtype, model_configs, model):
    """Test DotProductAttention module with ALiBi slopes"""
    test_dot_product_attention(dtype, model_configs, model, False, True, None, False, False)


qkv_layouts = [
    "sb3hd",
    "sbh3d",
    "sbhd_sb2hd",
    "sbhd_sbh2d",
    "sbhd_sbhd_sbhd",
    "bs3hd",
    "bsh3d",
    "bshd_bs2hd",
    "bshd_bsh2d",
    "bshd_bshd_bshd",
]


model_configs_layout = {
    # test: ModelConfig(b, sq, hq, dqk)
    "layout_0_0": ModelConfig(2, 128, 16, 64),
    "layout_0_1": ModelConfig(
        2, 128, 16, 64, attn_mask_type="causal", attn_bias_type="post_scale_bias"
    ),
    "layout_0_2": ModelConfig(1, 128, 16, 64, max_seqlen_kv=256, attn_mask_type="padding"),
    "layout_0_3": ModelConfig(
        1,
        128,
        16,
        64,
        max_seqlen_kv=256,
        attn_mask_type="padding_causal",
        attn_bias_type="post_scale_bias",
    ),
    "layout_1_0": ModelConfig(2, 2048, 24, 128),
    "layout_1_1": ModelConfig(
        2, 2048, 24, 128, attn_mask_type="causal", attn_bias_type="post_scale_bias"
    ),
    "layout_1_2": ModelConfig(1, 2048, 24, 128, max_seqlen_kv=4096, attn_mask_type="padding"),
    "layout_1_3": ModelConfig(
        1,
        2048,
        24,
        128,
        max_seqlen_kv=4096,
        attn_mask_type="padding_causal",
        attn_bias_type="post_scale_bias",
    ),
    "layout_2_0": ModelConfig(2, 1, 16, 256, max_seqlen_kv=2048),
    "layout_2_1": ModelConfig(
        2, 2048, 24, 256, attn_mask_type="causal", attn_bias_type="post_scale_bias"
    ),
}


@pytest.mark.skipif(get_cudnn_version() < (8, 9, 5), reason="cuDNN 8.9.5+ is required.")
@pytest.mark.parametrize("dtype", param_types_lean)
@pytest.mark.parametrize("model_configs", [model_configs_layout])
@pytest.mark.parametrize("model", model_configs_layout.keys())
@pytest.mark.parametrize("qkv_layout", qkv_layouts)
def test_dpa_qkv_layout(dtype, model_configs, model, qkv_layout):
    """Test DotProductAttention module with different QKV layouts"""
    test_dot_product_attention(dtype, model_configs, model, False, True, qkv_layout, False, False)


qkv_layouts_thd = ["t3hd", "th3d", "thd_t2hd", "thd_th2d", "thd_thd_thd"]
model_configs_layout_thd = {
    # test: ModelConfig(b, sq, hq, dqk)
    "layout_0_0": ModelConfig(2, 2048, 16, 64, attn_mask_type="padding"),
    "layout_0_1": ModelConfig(2, 2048, 24, 128, num_gqa_groups=1, attn_mask_type="padding"),
    "layout_0_2": ModelConfig(2, 2048, 24, 128, max_seqlen_kv=4096, attn_mask_type="padding"),
    "layout_1_0": ModelConfig(2, 2048, 16, 64, attn_mask_type="padding_causal"),
    "layout_1_1": ModelConfig(2, 2048, 24, 128, num_gqa_groups=1, attn_mask_type="padding_causal"),
    "layout_1_2": ModelConfig(
        2, 2048, 24, 128, max_seqlen_kv=4096, attn_mask_type="padding_causal"
    ),
    "layout_2_0": ModelConfig(2, 2048, 16, 64, attn_mask_type="padding_causal_bottom_right"),
    "layout_2_1": ModelConfig(
        2, 2048, 24, 128, num_gqa_groups=1, attn_mask_type="padding_causal_bottom_right"
    ),
    "layout_2_2": ModelConfig(
        2, 2048, 24, 128, max_seqlen_kv=4096, attn_mask_type="padding_causal_bottom_right"
    ),
    "layout_3_0": ModelConfig(2, 2048, 16, 64, attn_mask_type="padding", window_size=(4, 4)),
    "layout_3_1": ModelConfig(
        2, 2048, 24, 128, num_gqa_groups=1, attn_mask_type="padding", window_size=(4, 4)
    ),
    "layout_3_2": ModelConfig(
        2, 2048, 24, 128, max_seqlen_kv=4096, attn_mask_type="padding", window_size=(4, 4)
    ),
    "layout_4_0": ModelConfig(2, 2048, 16, 64, attn_mask_type="padding_causal", window_size=(4, 0)),
    "layout_4_1": ModelConfig(
        2, 2048, 24, 128, num_gqa_groups=1, attn_mask_type="padding_causal", window_size=(4, 0)
    ),
    "layout_4_2": ModelConfig(
        2, 2048, 24, 128, max_seqlen_kv=4096, attn_mask_type="padding_causal", window_size=(4, 0)
    ),
    "layout_5_0": ModelConfig(
        2, 2048, 16, 64, attn_mask_type="padding_causal_bottom_right", window_size=(4, 0)
    ),
    "layout_5_1": ModelConfig(
        2,
        2048,
        24,
        128,
        num_gqa_groups=1,
        attn_mask_type="padding_causal_bottom_right",
        window_size=(4, 0),
    ),
    "layout_5_2": ModelConfig(
        2,
        2048,
        24,
        128,
        max_seqlen_kv=4096,
        attn_mask_type="padding_causal_bottom_right",
        window_size=(4, 0),
    ),
}


@pytest.mark.skipif(get_cudnn_version() < (9, 0, 0), reason="cuDNN 9.0.0+ is required.")
@pytest.mark.skipif(
    get_device_compute_capability() < (9, 0), reason="THD is only supported on Hopper+."
)
@pytest.mark.parametrize("dtype", param_types_lean)
@pytest.mark.parametrize("model_configs", [model_configs_layout_thd])
@pytest.mark.parametrize("model", model_configs_layout_thd.keys())
@pytest.mark.parametrize("qkv_layout", qkv_layouts_thd)
def test_dpa_qkv_layout_thd(dtype, model_configs, model, qkv_layout):
    """Test DotProductAttention module with different QKV layouts"""
    config = model_configs[model]
    if config.num_heads != config.num_gqa_groups and "3" in qkv_layout:
        pytest.skip("qkv_layout not applicable for MQA/GQA")
    logging.info("[test_dpa_qkv_layout_thd]: pad_between_seqs = True")
    pad_between_seqs = True
    test_dot_product_attention(
        dtype, model_configs, model, False, True, qkv_layout, False, pad_between_seqs
    )
    if get_cudnn_version() >= (9, 3, 0):
        logging.info("[test_dpa_qkv_layout_thd]: pad_between_seqs = False")
        # cuDNN 9.3.0+ is required to run pad_between_seqs = False/True in the same run
        pad_between_seqs = False
        test_dot_product_attention(
            dtype, model_configs, model, False, True, qkv_layout, False, pad_between_seqs
        )


def _run_dot_product_attention(
    dtype: torch.dtype,
    config: ModelConfig,
    backend: str,
    ckpt_attn: bool,
    qkv_layout: str,
    workspace_opt: bool,
    pad_between_seqs: bool,
    is_training: bool,
) -> Tuple[torch.Tensor, Tuple[torch.Tensor, torch.Tensor, torch.Tensor]]:
    """Run DotProductAttention module with one forward pass and one backward pass"""
    # Set RNG and environment varables
    reset_rng_states()
    os.environ["NVTE_FLASH_ATTN"] = "0"
    os.environ["NVTE_FUSED_ATTN"] = "0"
    if backend == "FlashAttention":
        os.environ["NVTE_FLASH_ATTN"] = "1"
    if backend == "FusedAttention":
        os.environ["NVTE_FUSED_ATTN"] = "1"
        os.environ["NVTE_FUSED_ATTN_FORCE_WORKSPACE_OPT"] = "1" if workspace_opt else "0"
    _attention_backends["backend_selection_requires_update"] = True

    # Create seqlens
    qkv_format = "".join([i for i in qkv_layout.split("_")[0] if i.isalpha()])
    if "padding" in config.attn_mask_type or qkv_format == "thd":
        if config.attn_type == "self":
            seqlens_q = torch.randint(
                1, config.max_seqlen_q, [config.batch_size], dtype=torch.int32, device="cuda"
            )
            seqlens_kv = seqlens_q
        if config.attn_type == "cross":
            if config.max_seqlen_q > 1:
                seqlens_q = torch.randint(
                    1, config.max_seqlen_q, [config.batch_size], dtype=torch.int32, device="cuda"
                )
            else:
                seqlens_q = torch.ones([config.batch_size], dtype=torch.int32, device="cuda")
            seqlens_kv = torch.randint(
                1, config.max_seqlen_kv, [config.batch_size], dtype=torch.int32, device="cuda"
            )
    else:
        seqlens_q = torch.full(
            [config.batch_size], config.max_seqlen_q, dtype=torch.int32, device="cuda"
        )
        seqlens_kv = torch.full(
            [config.batch_size], config.max_seqlen_kv, dtype=torch.int32, device="cuda"
        )
    cu_seqlens_q = torch.zeros(config.batch_size + 1, dtype=torch.int32, device="cuda")
    cu_seqlens_kv = torch.zeros(config.batch_size + 1, dtype=torch.int32, device="cuda")
    cu_seqlens_q[1:] = torch.cumsum(seqlens_q, dim=0)
    cu_seqlens_kv[1:] = torch.cumsum(seqlens_kv, dim=0)

    seqlens_q_after_pad = seqlens_q.clone()
    seqlens_kv_after_pad = seqlens_kv.clone()
    cu_seqlens_q_after_pad = cu_seqlens_q.clone()
    cu_seqlens_kv_after_pad = cu_seqlens_kv.clone()
    pad_len = [0] * config.batch_size
    if pad_between_seqs:
        max_pad_len = 3
        pad_len = torch.randint(0, max_pad_len + 1, [config.batch_size], device="cuda")  # 3
        seqlens_q_after_pad = seqlens_q + pad_len
        seqlens_kv_after_pad = seqlens_kv + pad_len
        cu_seqlens_q_after_pad[1:] = torch.cumsum(seqlens_q_after_pad, dim=0)
        cu_seqlens_kv_after_pad[1:] = torch.cumsum(seqlens_kv_after_pad, dim=0)

    # Create attention mask if padding
    attention_mask = None
    if "padding" in config.attn_mask_type:
        if config.attn_type == "self":
            attention_mask_q = torch.Tensor([]).to(dtype=torch.bool)
            for i in range(config.batch_size):
                attention_mask_q = torch.cat(
                    [
                        attention_mask_q,
                        torch.Tensor(
                            [False] * seqlens_q[i] + [True] * (config.max_seqlen_q - seqlens_q[i])
                        )
                        .to(dtype=torch.bool)
                        .unsqueeze(0)
                        .unsqueeze(0)
                        .unsqueeze(0),
                    ],
                    dim=0,
                )
            attention_mask = attention_mask_q.to(device="cuda")
        if config.attn_type == "cross":
            attention_mask_q = torch.Tensor([]).to(dtype=torch.bool)
            attention_mask_kv = torch.Tensor([]).to(dtype=torch.bool)
            for i in range(config.batch_size):
                attention_mask_q = torch.cat(
                    [
                        attention_mask_q,
                        torch.Tensor(
                            [False] * seqlens_q[i] + [True] * (config.max_seqlen_q - seqlens_q[i])
                        )
                        .to(dtype=torch.bool)
                        .unsqueeze(0)
                        .unsqueeze(0)
                        .unsqueeze(0),
                    ],
                    dim=0,
                )
                attention_mask_kv = torch.cat(
                    [
                        attention_mask_kv,
                        torch.Tensor(
                            [False] * seqlens_kv[i]
                            + [True] * (config.max_seqlen_kv - seqlens_kv[i])
                        )
                        .to(dtype=torch.bool)
                        .unsqueeze(0)
                        .unsqueeze(0)
                        .unsqueeze(0),
                    ],
                    dim=0,
                )
            attention_mask = (
                attention_mask_q.to(device="cuda"),
                attention_mask_kv.to(device="cuda"),
            )

    alibi_slopes = None
    if config.attn_bias_type == "alibi" and config.alibi_type == "custom":
        if config.bias_shape == "1hss":
            alibi_slopes = (
                torch.randn(config.num_heads).abs().to(dtype=torch.float32, device="cuda")
            )
        if config.bias_shape == "bhss":
            alibi_slopes = (
                torch.randn(config.batch_size, config.num_heads)
                .abs()
                .to(dtype=torch.float32, device="cuda")
            )

    # Create input tensors
    dim_to_num = {
        "b": config.batch_size,
        "sq": config.max_seqlen_q,
        "skv": config.max_seqlen_kv,
        "h": config.num_heads,
        "hg": config.num_gqa_groups,
        "dqk": config.head_dim_qk,
        "dv": config.head_dim_v,
        "t": cu_seqlens_q_after_pad[-1],
        "tg": cu_seqlens_kv_after_pad[-1],
        "3": 3,
        "2": 2,
        "1": 1,
    }
    inp = []
    inp_orig = []
    for i, layout in enumerate(qkv_layout.split("_")):
        layout = "_".join(layout)
        if i == 0:
            layout = layout.replace("s", "sq")
        else:
            layout = layout.replace("s", "skv")
            layout = layout.replace("h", "hg")
            layout = layout.replace("t", "tg")
        if i == 2:
            layout = layout.replace("d", "dv")
        else:
            layout = layout.replace("d", "dqk")
        tensor_shape = [dim_to_num[j] for j in layout.split("_")]
        tensor = 0.1 * torch.randn(tensor_shape, dtype=dtype, device="cuda")
        tensor_orig = tensor
        if qkv_format == "thd" and pad_between_seqs:
            tensor_orig = torch.Tensor([]).to(device="cuda", dtype=dtype)
            if layout in ["t_h_dqk", "t_3_h_dqk", "t_h_3_dqk"]:
                for i in range(1, config.batch_size + 1):
                    valid_range = (
                        cu_seqlens_q_after_pad[i - 1],
                        cu_seqlens_q_after_pad[i] - pad_len[i - 1],
                    )
                    pad_range = (
                        cu_seqlens_q_after_pad[i] - pad_len[i - 1],
                        cu_seqlens_q_after_pad[i],
                    )
                    tensor[pad_range[0] : pad_range[1]] = 0.0
                    tensor_orig = torch.cat(
                        [tensor_orig, tensor[valid_range[0] : valid_range[1]]], dim=0
                    )
            if layout in ["tg_hg_dqk", "tg_2_hg_dqk", "tg_hg_2_dqk", "tg_hg_dv"]:
                for i in range(1, config.batch_size + 1):
                    valid_range = (
                        cu_seqlens_kv_after_pad[i - 1],
                        cu_seqlens_kv_after_pad[i] - pad_len[i - 1],
                    )
                    pad_range = (
                        cu_seqlens_kv_after_pad[i] - pad_len[i - 1],
                        cu_seqlens_kv_after_pad[i],
                    )
                    tensor[pad_range[0] : pad_range[1]] = 0.0
                    tensor_orig = torch.cat(
                        [tensor_orig, tensor[valid_range[0] : valid_range[1]]], dim=0
                    )
        tensor_count = 1
        split_dim = 0
        for dim, l in enumerate(layout.split("_")):
            if l.isdigit():
                tensor_count = int(l)
                split_dim = dim
                break
        tensors = torch.split(tensor, 1, dim=split_dim) if split_dim != 0 else [tensor]
        tensors_orig = (
            torch.split(tensor_orig, 1, dim=split_dim) if split_dim != 0 else [tensor_orig]
        )
        for j in range(tensor_count):
            if split_dim != 0:
                inp.append(tensors[j].squeeze(split_dim))
                inp_orig.append(tensors_orig[j].squeeze(split_dim))
            else:
                inp.append(tensors[j])
                inp_orig.append(tensors_orig[j])
    for i in range(3):
        inp[i].requires_grad = True
        inp_orig[i].requires_grad = True

    # Create output gradient
    qkv_format_kv = "_".join(qkv_format)
    qkv_format_kv = qkv_format_kv.replace("s", "sq")
    qkv_format_kv = qkv_format_kv.replace("d", "dv")
    out_grad_shape = [dim_to_num[i] for i in qkv_format_kv.split("_")]
    out_grad_shape_new = [*out_grad_shape[:-2], out_grad_shape[-2] * out_grad_shape[-1]]
    out_grad = 0.001 * torch.randint(0, 200, out_grad_shape_new, dtype=dtype, device="cuda")
    out_grad_orig = out_grad
    if qkv_format == "thd" and pad_between_seqs:
        out_grad_orig = torch.Tensor([]).to(device="cuda", dtype=dtype)
        if qkv_format_kv == "t_h_dv":
            for i in range(1, config.batch_size + 1):
                valid_range = (
                    cu_seqlens_q_after_pad[i - 1],
                    cu_seqlens_q_after_pad[i] - pad_len[i - 1],
                )
                pad_range = (cu_seqlens_q_after_pad[i] - pad_len[i - 1], cu_seqlens_q_after_pad[i])
                out_grad[pad_range[0] : pad_range[1]] = 0.0
                out_grad_orig = torch.cat(
                    [out_grad_orig, out_grad[valid_range[0] : valid_range[1]]], dim=0
                )

    # Create bias
    if config.attn_bias_type in ["no_bias", "alibi"]:
        bias = None
    if config.attn_bias_type == "post_scale_bias":
        shape = "_".join(config.bias_shape)
        shape = shape.replace("_s_s", "_sq_skv")
        tensor_shape = [dim_to_num[j] for j in shape.split("_")]
        bias = torch.randn(tensor_shape, dtype=dtype, device="cuda")
        if config.bias_shape != "1hss":
            bias.requires_grad = False

    # Create RNG
    _DUMMY_CUDA_RNG_STATE_TRACKER = CudaRNGStatesTracker()
    _DUMMY_CUDA_RNG_STATE_TRACKER.add("model-parallel-rng", seed)

    def get_dummy_cuda_rng_tracker() -> CudaRNGStatesTracker:
        """Get cuda rng tracker."""
        return _DUMMY_CUDA_RNG_STATE_TRACKER

    # Set up model
    block = DotProductAttention(
        config.num_heads,
        (config.head_dim_qk, config.head_dim_v),
        num_gqa_groups=config.num_gqa_groups,
        attention_dropout=config.dropout_p,
        qkv_format=qkv_format,
        attn_mask_type=config.attn_mask_type,
        sequence_parallel=False,
        tp_size=1,
        get_rng_state_tracker=get_dummy_cuda_rng_tracker,
        tp_group=None,
        layer_number=1,
        attention_type=config.attn_type,
        softmax_type=config.softmax_type,
    ).to(dtype=dtype, device="cuda")
    if not is_training:
        block = block.eval()
    if is_training and config.softmax_type != "vanilla":
        block.softmax_offset.requires_grad = True

    # Run a forward and backward pass
    if backend in ["FlashAttention", "UnfusedDotProductAttention"]:
        q = inp_orig[0]
        k = inp_orig[1]
        v = inp_orig[2]
        d_out = out_grad_orig
    if backend == "FusedAttention":
        q = inp[0]
        k = inp[1]
        v = inp[2]
        d_out = out_grad
    out = block(
        q,
        k,
        v,
        window_size=config.window_size,
        attention_mask=attention_mask,
        qkv_format=qkv_format,
        max_seqlen_q=config.max_seqlen_q,
        max_seqlen_kv=config.max_seqlen_kv,
        cu_seqlens_q=cu_seqlens_q,
        cu_seqlens_kv=cu_seqlens_kv,
        cu_seqlens_q_padded=cu_seqlens_q_after_pad if backend == "FusedAttention" else None,
        cu_seqlens_kv_padded=cu_seqlens_kv_after_pad if backend == "FusedAttention" else None,
        attn_mask_type=config.attn_mask_type,
        checkpoint_core_attention=ckpt_attn,
        core_attention_bias_type=config.attn_bias_type,
        core_attention_bias=bias,
        alibi_slopes=alibi_slopes,
        fast_zero_fill=True,
    )
    if is_training:
        out.backward(d_out)
    d_softmax_offset = None
    if is_training and config.softmax_type != "vanilla":
        d_softmax_offset = block.softmax_offset.grad
    if backend in ["FlashAttention", "UnfusedDotProductAttention"]:
        if is_training:
            return out, (q.grad, k.grad, v.grad, d_softmax_offset)
        else:
            return out, (None, None, None, d_softmax_offset)
    if backend == "FusedAttention":
        if qkv_format == "thd" and pad_between_seqs:
            out_orig = torch.Tensor([]).to(device="cuda", dtype=dtype)
            if is_training:
                q_grad_orig = torch.Tensor([]).to(device="cuda", dtype=dtype)
                k_grad_orig = torch.Tensor([]).to(device="cuda", dtype=dtype)
                v_grad_orig = torch.Tensor([]).to(device="cuda", dtype=dtype)
            for i in range(1, config.batch_size + 1):
                valid_range_q = (
                    cu_seqlens_q_after_pad[i - 1],
                    cu_seqlens_q_after_pad[i] - pad_len[i - 1],
                )
                valid_range_kv = (
                    cu_seqlens_kv_after_pad[i - 1],
                    cu_seqlens_kv_after_pad[i] - pad_len[i - 1],
                )
                out_orig = torch.cat([out_orig, out[valid_range_q[0] : valid_range_q[1]]], dim=0)
                if is_training:
                    q_grad_orig = torch.cat(
                        [q_grad_orig, q.grad[valid_range_q[0] : valid_range_q[1]]], dim=0
                    )
                    k_grad_orig = torch.cat(
                        [k_grad_orig, k.grad[valid_range_kv[0] : valid_range_kv[1]]], dim=0
                    )
                    v_grad_orig = torch.cat(
                        [v_grad_orig, v.grad[valid_range_kv[0] : valid_range_kv[1]]], dim=0
                    )
            if is_training:
                return out_orig, (q_grad_orig, k_grad_orig, v_grad_orig, d_softmax_offset)
            else:
                return out_orig, (None, None, None, d_softmax_offset)
        else:
            if is_training:
                return out, (q.grad, k.grad, v.grad, d_softmax_offset)
            else:
                return out, (None, None, None, d_softmax_offset)


model_configs_te_layer = {
    # test: ModelConfig(b, sq, hq, dqk)
    "te_1_0": ModelConfig(2, 128, 16, 64, attn_bias_type="post_scale_bias"),
    "te_1_1": ModelConfig(
        4, 128, 16, 64, attn_mask_type="causal", attn_bias_type="post_scale_bias"
    ),
    "te_1_2": ModelConfig(
        2, 128, 16, 64, attn_mask_type="padding", attn_bias_type="post_scale_bias"
    ),
    "te_1_3": ModelConfig(2, 128, 16, 64, max_seqlen_kv=256, attn_mask_type="padding"),
    "te_2_0": ModelConfig(1, 2048, 16, 64, attn_mask_type="causal"),
    "te_2_1": ModelConfig(2, 2048, 16, 64),
    "te_2_2": ModelConfig(1, 2048, 16, 64, attn_mask_type="padding"),
    "te_2_3": ModelConfig(
        1, 2048, 16, 64, max_seqlen_kv=4096, attn_mask_type="padding_causal_bottom_right"
    ),
    "te_3_0": ModelConfig(4, 128, 16, 64, attn_mask_type="causal", attn_bias_type="alibi"),
    "te_3_1": ModelConfig(4, 2048, 16, 64, attn_mask_type="causal", attn_bias_type="alibi"),
}


@pytest.mark.skipif(get_cudnn_version() < (8, 9, 1), reason="cuDNN 8.9.1+ is required.")
@pytest.mark.parametrize("dtype", param_types)
@pytest.mark.parametrize("model_configs", [model_configs_te_layer])
@pytest.mark.parametrize("model", model_configs_te_layer.keys())
@pytest.mark.parametrize("ckpt_attn", [False])
@pytest.mark.parametrize("qkv_format", ["sbhd", "bshd", "thd"])
@pytest.mark.parametrize("fused_qkv_params", [False])
@pytest.mark.parametrize("RoPE", [False])
def test_transformer_layer(
    dtype, model_configs, model, ckpt_attn, qkv_format, fused_qkv_params, RoPE
):
    """Test TransformerLayer module"""

    # Get configs
    config = model_configs[model]
    tols = dict(atol=5e-2, rtol=5e-2)
    workspace_opt = True

    # Test backend availability
    is_training = True
    available_backends, _, fused_attn_backends = get_available_attention_backends(
        config,
        qkv_dtype=dtype,
        qkv_layout=(
            qkv_format.replace("hd", "h3d") if fused_qkv_params else qkv_format.replace("hd", "3hd")
        ),
        is_training=is_training,
    )
    flash_attn_supported, fused_attn_supported, unfused_attn_supported = available_backends
    if not fused_attn_supported:
        is_training = False
        available_backends, _, fused_attn_backends = get_available_attention_backends(
            config,
            qkv_dtype=dtype,
            qkv_layout=(
                qkv_format.replace("hd", "h3d")
                if fused_qkv_params
                else qkv_format.replace("hd", "3hd")
            ),
            is_training=is_training,
        )
        flash_attn_supported, fused_attn_supported, unfused_attn_supported = available_backends

    # Skip if only unfused backend is supported
    if (len(fused_attn_backends) + flash_attn_supported + unfused_attn_supported) < 2:
        pytest.skip("Less than two backends to compare.")
    # Skip if qkv_format = thd and "padding" not in attn_mask_type
    if qkv_format == "thd" and "padding" not in config.attn_mask_type:
        pytest.skip("THD requires padding mask.")

    # UnfusedDotProductAttention backend
    if unfused_attn_supported:
        unfused_attn_fwd, unfused_attn_bwd = _run_transformer_layer(
            dtype,
            config,
            "UnfusedDotProductAttention",
            ckpt_attn,
            qkv_format,
            workspace_opt,
            fused_qkv_params,
            RoPE,
            is_training,
        )

    # FusedAttention backend
    if fused_attn_supported:
        fused_attn_fwd, fused_attn_bwd = _run_transformer_layer(
            dtype,
            config,
            "FusedAttention",
            ckpt_attn,
            qkv_format,
            workspace_opt,
            fused_qkv_params,
            RoPE,
            is_training,
        )

    # FlashAttention backend
    if flash_attn_supported:
        flash_attn_fwd, flash_attn_bwd = _run_transformer_layer(
            dtype,
            config,
            "FlashAttention",
            ckpt_attn,
            qkv_format,
            workspace_opt,
            fused_qkv_params,
            RoPE,
            is_training,
        )

    logging.info(f"[test_transformer_layer]: is_training = {is_training}")
    if unfused_attn_supported and fused_attn_supported:
        logging.info("[test_transformer_layer]: unfused attn vs fused attn")
        torch.testing.assert_close(fused_attn_fwd, unfused_attn_fwd, **tols)
        torch.testing.assert_close(fused_attn_bwd, unfused_attn_bwd, **tols)
    if unfused_attn_supported and flash_attn_supported:
        logging.info("[test_transformer_layer]: unfused attn vs flash attn")
        torch.testing.assert_close(flash_attn_fwd, unfused_attn_fwd, **tols)
        torch.testing.assert_close(flash_attn_bwd, unfused_attn_bwd, **tols)
    if fused_attn_supported and flash_attn_supported:
        logging.info("[test_transformer_layer]: fused attn vs flash attn")
        torch.testing.assert_close(fused_attn_fwd, flash_attn_fwd, **tols)
        torch.testing.assert_close(fused_attn_bwd, flash_attn_bwd, **tols)


@pytest.mark.skipif(get_cudnn_version() < (8, 9, 1), reason="cuDNN 8.9.1+ is required.")
@pytest.mark.parametrize("dtype", param_types_lean)
@pytest.mark.parametrize("model_configs", [model_configs_te_layer])
@pytest.mark.parametrize("model", ["te_1_2", "te_2_0"])
@pytest.mark.parametrize("qkv_format", ["bshd", "sbhd"])
def test_te_layer_misc(dtype, model_configs, model, qkv_format):
    """Test TransformerLayer module with miscellaneous settings"""
    ckpt_attn = True
    fused_qkv_params = True
    RoPE = True
    test_transformer_layer(
        dtype, model_configs, model, ckpt_attn, qkv_format, fused_qkv_params, RoPE
    )


@pytest.mark.skipif(get_cudnn_version() < (8, 9, 1), reason="cuDNN 8.9.1+ is required.")
@pytest.mark.parametrize("dtype", param_types_lean)
@pytest.mark.parametrize("model_configs", [model_configs_te_layer])
@pytest.mark.parametrize("model", ["te_2_0", "te_2_1", "te_2_2"])
def test_te_layer_mqa_gqa(dtype, model_configs, model):
    """Test TransformerLayer module with MQA/GQA"""

    def find_factors(x):
        f = []
        for i in range(2, x + 1):
            if x % i == 0:
                f.append(i)
        return f

    ckpt_attn = True
    qkv_format = "bshd"
    fused_qkv_params = True
    RoPE = True
    config = model_configs[model]
    num_querys_per_gqa_group = find_factors(config.num_heads)

    for num_q_per_gqa_group in num_querys_per_gqa_group:
        config.num_gqa_groups = config.num_heads // num_q_per_gqa_group
        test_transformer_layer(
            dtype, model_configs, model, ckpt_attn, qkv_format, fused_qkv_params, RoPE
        )


def _run_transformer_layer(
    dtype: torch.dtype,
    config: ModelConfig,
    backend: str,
    ckpt_attn: bool,
    qkv_format: str,
    workspace_opt: bool,
    fused_qkv_params: bool,
    RoPE: bool,
    is_training: bool,
) -> Tuple[torch.Tensor, Tuple[torch.Tensor, torch.Tensor, torch.Tensor]]:
    """Run TransformerLayer module with one forward pass and one backward pass"""

    # Set RNG and environment variables
    reset_rng_states()
    os.environ["NVTE_FLASH_ATTN"] = "0"
    os.environ["NVTE_FUSED_ATTN"] = "0"
    if backend == "FlashAttention":
        os.environ["NVTE_FLASH_ATTN"] = "1"
    if backend == "FusedAttention":
        os.environ["NVTE_FUSED_ATTN"] = "1"
    _attention_backends["backend_selection_requires_update"] = True

    # Create input tensor
    if qkv_format == "sbhd":
        inp = torch.randn(
            config.max_seqlen_q,
            config.batch_size,
            config.hidden_size,
            dtype=dtype,
            device="cuda",
            requires_grad=True,
        )
        inp_enc = torch.randn(
            config.max_seqlen_kv,
            config.batch_size,
            config.hidden_size,
            dtype=dtype,
            device="cuda",
            requires_grad=True,
        )
    if qkv_format == "bshd":
        inp = torch.randn(
            config.batch_size,
            config.max_seqlen_q,
            config.hidden_size,
            dtype=dtype,
            device="cuda",
            requires_grad=True,
        )
        inp_enc = torch.randn(
            config.batch_size,
            config.max_seqlen_kv,
            config.hidden_size,
            dtype=dtype,
            device="cuda",
            requires_grad=True,
        )

    # Create seqlens
    if "padding" in config.attn_mask_type or qkv_format == "thd":
        if config.attn_type == "self":
            seqlens_q = torch.randint(
                1, config.max_seqlen_q, [config.batch_size], dtype=torch.int32, device="cuda"
            )
            seqlens_kv = seqlens_q
        if config.attn_type == "cross":
            if config.max_seqlen_q > 1:
                seqlens_q = torch.randint(
                    1, config.max_seqlen_q, [config.batch_size], dtype=torch.int32, device="cuda"
                )
            else:
                seqlens_q = torch.ones([config.batch_size], dtype=torch.int32, device="cuda")
            seqlens_kv = torch.randint(
                1, config.max_seqlen_kv, [config.batch_size], dtype=torch.int32, device="cuda"
            )
    else:
        seqlens_q = torch.full(
            [config.batch_size], config.max_seqlen_q, dtype=torch.int32, device="cuda"
        )
        seqlens_kv = torch.full(
            [config.batch_size], config.max_seqlen_kv, dtype=torch.int32, device="cuda"
        )
    cu_seqlens_q = torch.zeros(config.batch_size + 1, dtype=torch.int32, device="cuda")
    cu_seqlens_kv = torch.zeros(config.batch_size + 1, dtype=torch.int32, device="cuda")
    cu_seqlens_q[1:] = torch.cumsum(seqlens_q, dim=0)
    cu_seqlens_kv[1:] = torch.cumsum(seqlens_kv, dim=0)
    if qkv_format == "thd":
        inp = torch.randn(
            cu_seqlens_q[-1],
            config.hidden_size,
            dtype=dtype,
            device="cuda",
            requires_grad=True,
        )
        inp_enc = torch.randn(
            cu_seqlens_kv[-1],
            config.hidden_size,
            dtype=dtype,
            device="cuda",
            requires_grad=True,
        )

    sigma = 0.02
    init_method = init_method_normal(sigma)
    output_layer_init_method = scaled_init_method_normal(sigma, config.num_layers)

    layer_number = 1
    drop_path_rate = 0.0
    drop_path_rates = [rate.item() for rate in torch.linspace(0, drop_path_rate, config.num_layers)]

    # Create bias
    bias = None
    if config.attn_bias_type == "post_scale_bias":
        bias = torch.randn(
            1,
            config.num_heads,
            config.max_seqlen_q,
            config.max_seqlen_kv,
            dtype=dtype,
            device="cuda",
        )

    # Create RoPE
    rotary_pos_emb = None
    if RoPE:
        PE = RotaryPositionEmbedding(dim=config.head_dim_qk)
        rotary_pos_emb = PE(config.max_seqlen_q).to(device="cuda")

    # Set up model
    block = TransformerLayer(
        config.hidden_size,
        4 * config.hidden_size,
        config.num_heads,
        num_gqa_groups=config.num_gqa_groups,
        layernorm_epsilon=1e-5,
        hidden_dropout=0.0,
        attention_dropout=config.dropout_p,
        init_method=init_method,
        output_layer_init_method=output_layer_init_method,
        layer_number=layer_number,
        kv_channels=config.head_dim_qk,
        self_attn_mask_type=config.attn_mask_type,
        tp_group=None,
        tp_size=1,
        params_dtype=dtype,
        get_rng_state_tracker=None,
        fuse_wgrad_accumulation=False,
        seq_length=config.max_seqlen_q,
        micro_batch_size=config.batch_size,
        sequence_parallel=False,
        apply_residual_connection_post_layernorm=False,
        output_layernorm=False,
        layer_type="encoder" if config.attn_type == "self" else "decoder",
        drop_path_rate=drop_path_rates[layer_number - 1],
        set_parallel_mode=True,
        fuse_qkv_params=fused_qkv_params,
        zero_centered_gamma=False,
        qkv_weight_interleaved=False,
        ub_tp_comm_overlap=False,
        bias=True,
        attn_input_format=qkv_format,
    ).to(dtype=dtype, device="cuda")
    if not is_training:
        block = block.eval()

    # Create ALiBi slopes
    alibi_slopes = None
    if config.attn_bias_type == "alibi" and config.alibi_type == "custom":
        alibi_slopes = torch.randn(config.num_heads).abs().to(dtype=torch.float32, device="cuda")

    # Run a forward and backward pass
    out = block(
        inp,
        self_attn_mask_type=config.attn_mask_type,
        encoder_output=inp_enc if config.attn_type == "cross" else None,
        enc_dec_attn_mask_type=config.attn_mask_type if config.attn_type == "cross" else None,
        checkpoint_core_attention=False,
        rotary_pos_emb=rotary_pos_emb,
        core_attention_bias_type=config.attn_bias_type,
        core_attention_bias=bias,
        alibi_slopes=alibi_slopes,
        max_seqlen_q=config.max_seqlen_q,
        max_seqlen_kv=config.max_seqlen_kv,
        cu_seqlens_q=cu_seqlens_q,
        cu_seqlens_kv=cu_seqlens_kv,
    )
    if is_training:
        loss = out.sum()
        loss.backward()

    return out, inp.grad


model_configs_fp8_extra_state = {
    # test: ModelConfig(b, sq, hq, dqk)
    "large": ModelConfig(2, 128, 4, 128, num_layers=1),
}


@pytest.mark.skipif(not fp8_available, reason=reason_for_no_fp8)
@pytest.mark.skipif(get_device_compute_capability() < (9, 0), reason="FP8 tests require Hopper.")
@pytest.mark.skipif(get_cudnn_version() < (9, 3, 0), reason="cuDNN 9.3.0+ is required.")
@pytest.mark.parametrize("model", ["large"])
@pytest.mark.parametrize("dtype", [torch.float16, torch.bfloat16])
def test_dpa_fp8_extra_state(model, dtype):
    """Test DotProductAttention module in FP8 with checkpointing"""
    config = model_configs_fp8_extra_state[model]
    # Test backend availability
    is_training = True
    available_backends, _, fused_attn_backends = get_available_attention_backends(
        config,
        qkv_dtype=torch.float8_e4m3fn,
        qkv_layout="sb3hd",
        is_training=is_training,
    )
    flash_attn_supported, fused_attn_supported, unfused_attn_supported = available_backends
    if not fused_attn_supported and not flash_attn_supported:
        pytest.skip("No attention backend available.")

    outputs = _run_dpa_fp8_extra_state(dtype, config, checkpoint=False)
    outputs_checkpoint = _run_dpa_fp8_extra_state(dtype, config, checkpoint=True)
    outputs_checkpoint_v1_6 = _run_dpa_fp8_extra_state(
        dtype, config, mimic_v1_6=True, checkpoint=True
    )

    # Check that results match
    tols = dtype_tols(dtype)
    if dtype in (torch.float16, torch.bfloat16):
        tols.update(dict(rtol=2e-2, atol=2e-3))
    for i, (ref, test) in enumerate(zip(outputs, outputs_checkpoint)):
        torch.testing.assert_close(
            test,
            ref,
            **tols,
        )
    for i, (ref, test) in enumerate(zip(outputs, outputs_checkpoint_v1_6)):
        torch.testing.assert_close(
            test,
            ref,
            **tols,
        )


def _run_dpa_fp8_extra_state(dtype, config, checkpoint=False, mimic_v1_6=False):
    """Run DotProductAttention module in FP8 with checkpointing"""
    steps = 10
    path = "checkpoint.pt"
    fp8_enabled = True
    fp8_recipe = recipe.DelayedScaling(
        margin=0,
        fp8_format=recipe.Format.HYBRID,
        amax_history_len=1,
        amax_compute_algo="most_recent",
        fp8_dpa=fp8_enabled,
        fp8_mha=False,
    )

    reset_rng_states()
    hidden_states = torch.randn(
        (config.max_seqlen_q, config.batch_size, config.hidden_size),
        dtype=dtype,
        device="cuda",
        requires_grad=True,
    )

    def get_model(dtype, config):
        sigma = 0.023
        init_method = init_method_normal(sigma)
        output_layer_init_method = scaled_init_method_normal(sigma, config.num_layers)

        with fp8_model_init(enabled=fp8_enabled, recipe=fp8_recipe):
            block = TransformerLayer(
                config.hidden_size,
                4 * config.hidden_size,
                config.num_heads,
                init_method=init_method,
                output_layer_init_method=output_layer_init_method,
                hidden_dropout=0.0,
                attention_dropout=0.0,
                fuse_qkv_params=True,
                params_dtype=dtype,
                device="cuda",
            )
        return block

    block = get_model(dtype, config)
    for i in range(steps // 2):
        with fp8_autocast(enabled=fp8_enabled, fp8_recipe=fp8_recipe):
            output = block(hidden_states, None)
            loss = output.sum()
            loss.backward()

    if checkpoint:
        sd = block.state_dict()
        if mimic_v1_6:
            sd["self_attention.core_attention.fused_attention._extra_state"] = sd[
                "self_attention.core_attention._extra_state"
            ]
            del sd["self_attention.core_attention._extra_state"]
        torch.save(sd, path)

        param_grads = []
        for p in block.parameters():
            if p.requires_grad:
                param_grads.append(p.grad.clone())

        _cpu_rng_state_new = torch.get_rng_state()
        _cuda_rng_state_new = torch.cuda.get_rng_state()

        del block
        block = get_model(dtype, config)
        block.load_state_dict(torch.load(path, weights_only=False))
        torch.set_rng_state(_cpu_rng_state_new)
        torch.cuda.set_rng_state(_cuda_rng_state_new)

        for p in block.parameters():
            if p.requires_grad:
                p.grad = param_grads.pop(0)

        assert not param_grads, "Oops!"

    for i in range((steps + 1) // 2):
        with fp8_autocast(enabled=fp8_enabled, fp8_recipe=fp8_recipe):
            output = block(hidden_states, None)
            loss = output.sum()
            loss.backward()

    torch.cuda.synchronize()

    if os.path.exists(path):
        os.remove(path)

    outputs = [output, hidden_states.grad]
    for p in block.parameters():
        if p.requires_grad:
            outputs.append(p.grad)

    return outputs


model_configs_fp8_vs_f16 = {
<<<<<<< HEAD
    #  test:             b,   sq, hq,   d
=======
    # test: ModelConfig(b, sq, hq, dqk)
>>>>>>> 35b2e3a4
    "fp8_9": ModelConfig(2, 2048, 16, 128),
    "fp8_10": ModelConfig(2, 2048, 24, 128, num_gqa_groups=12),
    "fp8_11": ModelConfig(1, 8192, 32, 128, num_gqa_groups=4),
    "fp8_12": ModelConfig(2, 2048, 16, 128, attn_mask_type="causal"),
    "fp8_13": ModelConfig(2, 2048, 24, 128, num_gqa_groups=12, attn_mask_type="causal"),
    "fp8_14": ModelConfig(1, 8192, 32, 128, num_gqa_groups=4, attn_mask_type="causal"),
    "fp8_15": ModelConfig(2, 2048, 16, 128, attn_mask_type="padding"),
    "fp8_16": ModelConfig(2, 2048, 24, 128, num_gqa_groups=12, attn_mask_type="padding"),
    "fp8_17": ModelConfig(1, 8192, 32, 128, num_gqa_groups=4, attn_mask_type="padding"),
    "fp8_18": ModelConfig(2, 2048, 16, 128, attn_mask_type="padding_causal"),
    "fp8_19": ModelConfig(2, 2048, 24, 128, num_gqa_groups=12, attn_mask_type="padding_causal"),
    "fp8_20": ModelConfig(1, 8192, 32, 128, num_gqa_groups=4, attn_mask_type="padding_causal"),
}

param_types_fp8_vs_f16 = [torch.float16, torch.bfloat16]
qkv_layout_fp8_vs_f16 = ["sbh3d", "bshd_bshd_bshd", "sbhd_sbhd_sbhd"]
qkv_format_fp8_vs_f16 = ["bshd", "sbhd"]


@pytest.mark.skipif(get_cudnn_version() < (9, 2, 1), reason="cuDNN 9.2.1+ is required.")
@pytest.mark.skipif(not fp8_available, reason=reason_for_no_fp8)
@pytest.mark.skipif(get_device_compute_capability() < (9, 0), reason="FP8 tests require Hopper+.")
@pytest.mark.parametrize("dtype", param_types_fp8_vs_f16)
@pytest.mark.parametrize("model", model_configs_fp8_vs_f16.keys())
@pytest.mark.parametrize("qkv_format", qkv_format_fp8_vs_f16)
@pytest.mark.parametrize("input_layernorm", [True, False])
@pytest.mark.parametrize("fp8_dpa_bwd", [True, False])
@pytest.mark.parametrize("RoPE", [True, False])
@pytest.mark.parametrize("is_training", [True, False])
@pytest.mark.parametrize("scaling_mode", ["delayed", "current"])
def test_mha_fp8_vs_f16(
    dtype, model, qkv_format, input_layernorm, fp8_dpa_bwd, RoPE, is_training, scaling_mode
):
<<<<<<< HEAD
=======
    """Test MultiHeadAttention module in FP8"""
>>>>>>> 35b2e3a4
    os.environ["NVTE_ALLOW_NONDETERMINISTIC_ALGO"] = "1"
    os.environ["NVTE_FP8_DPA_BWD"] = "1" if fp8_dpa_bwd else "0"
    config = model_configs_fp8_vs_f16[model]

    # Test backend availability
    if scaling_mode == "delayed":
        fp8_recipe = recipe.DelayedScaling(
            margin=0,
            fp8_format=recipe.Format.HYBRID,
            amax_history_len=1,
            amax_compute_algo="most_recent",
            fp8_dpa=True,
            fp8_mha=True,
        )
    elif scaling_mode == "current":
        fp8_recipe = recipe.Float8CurrentScaling(
            fp8_format=recipe.Format.HYBRID,
            fp8_dpa=True,
            fp8_mha=True,
        )
    fp8_meta = {}
    fp8_meta["recipe"] = fp8_recipe
    available_backends, _, fused_attn_backends = get_available_attention_backends(
        config,
        qkv_dtype=torch.float8_e4m3fn,
        qkv_layout=qkv_format.replace("hd", "h3d"),
        fp8=True,
        fp8_meta=fp8_meta,
        is_training=is_training,
    )
    flash_attn_supported, fused_attn_supported, unfused_attn_supported = available_backends
    if flash_attn_supported + fused_attn_supported < 1:
        pytest.skip("No FP8 attention backend available.")
    if not fp8_dpa_bwd:
        available_backends, _, fused_attn_backends = get_available_attention_backends(
            config,
            qkv_dtype=dtype,
            qkv_layout=qkv_format.replace("hd", "h3d"),
            is_training=is_training,
        )
        _, fused_attn_supported, _ = available_backends
        if not fused_attn_supported:
            pytest.skip("No attention backend available.")

    if flash_attn_supported:
        os.environ["NVTE_FLASH_ATTN"] = "1"
        os.environ["NVTE_FUSED_ATTN"] = "0"
        _attention_backends["backend_selection_requires_update"] = True
        logging.info("[test_mha_fp8_vs_f16]: run with fp8_mha = True")
        flash_attn_fwd_fp8, param_names, flash_attn_bwd_fp8 = _run_mha_fp8_vs_f16(
            dtype, config, True, qkv_format, input_layernorm, RoPE, is_training, fp8_recipe
        )

    os.environ["NVTE_FLASH_ATTN"] = "0"
    os.environ["NVTE_FUSED_ATTN"] = "1"
    _attention_backends["backend_selection_requires_update"] = True
    logging.info("[test_mha_fp8_vs_f16]: run with fp8_mha = True")
    fused_attn_fwd_fp8, param_names, fused_attn_bwd_fp8 = _run_mha_fp8_vs_f16(
        dtype, config, True, qkv_format, input_layernorm, RoPE, is_training, fp8_recipe
    )

    logging.info("[test_mha_fp8_vs_f16]: run with fp8_mha = False")
    fused_attn_fwd_f16, param_names, fused_attn_bwd_f16 = _run_mha_fp8_vs_f16(
        dtype, config, False, qkv_format, input_layernorm, RoPE, is_training, fp8_recipe
    )

    atol = 5e-1
    rtol = 5e-1
    rmse_tol = 0.15
    if flash_attn_supported:
        logging.debug("========== {:^25s} ==========".format("flash fp8 vs fused f16:"))
        logging.debug("========== {:^25s} ==========".format("forward output"))
<<<<<<< HEAD
        _error(
=======
        compare_and_assert(
>>>>>>> 35b2e3a4
            flash_attn_fwd_fp8,
            fused_attn_fwd_f16,
            "flash_attn_fwd_fp8",
            "fused_attn_fwd_f16",
            atol,
            rtol,
            rmse_tol,
            True,
        )
    logging.debug("========== {:^25s} ==========".format("fused fp8 vs fused f16:"))
    logging.debug("========== {:^25s} ==========".format("forward output"))
<<<<<<< HEAD
    _error(
=======
    compare_and_assert(
>>>>>>> 35b2e3a4
        fused_attn_fwd_fp8,
        fused_attn_fwd_f16,
        "fused_attn_fwd_fp8",
        "fused_attn_fwd_f16",
        atol,
        rtol,
        rmse_tol,
        True,
    )

    if is_training:
        for i in range(len(param_names[:1])):
            logging.debug("========== {:^25s} ==========".format(param_names[i]))
            compare_and_assert(
                fused_attn_bwd_fp8[i],
                fused_attn_bwd_f16[i],
                f"fused_attn_bwd_fp8[{i}]",
                f"fused_attn_bwd_f16[{i}]",
                atol,
                rtol,
                rmse_tol,
                True,
            )


def _run_mha_fp8_vs_f16(
    dtype, config, fp8_mha, qkv_format, input_layernorm, RoPE, is_training, fp8_recipe
):
<<<<<<< HEAD
=======
    """Run MultiHeadAttention module in FP8"""
>>>>>>> 35b2e3a4
    reset_rng_states()
    _DUMMY_CUDA_RNG_STATE_TRACKER = CudaRNGStatesTracker()
    _DUMMY_CUDA_RNG_STATE_TRACKER.add("model-parallel-rng", seed)

    def get_dummy_cuda_rng_tracker() -> CudaRNGStatesTracker:
        """Get cuda rng tracker."""
        return _DUMMY_CUDA_RNG_STATE_TRACKER

    with fp8_model_init(enabled=fp8_mha, recipe=fp8_recipe):
        rotary_pos_emb = None
        if RoPE:
            PE = RotaryPositionEmbedding(dim=config.head_dim_qk)
            rotary_pos_emb = PE(config.max_seqlen_q).to(device="cuda")
        mha = MultiheadAttention(
            hidden_size=config.hidden_size,
            num_attention_heads=config.num_heads,
            kv_channels=config.head_dim_qk,
            num_gqa_groups=config.num_gqa_groups,
            attention_dropout=config.dropout_p,
            layer_number=1,
            bias=True,
            get_rng_state_tracker=get_dummy_cuda_rng_tracker,
            params_dtype=dtype,
            input_layernorm=input_layernorm,
            fuse_qkv_params=True,
            attention_type="self",
            qkv_weight_interleaved=True,
            qkv_format=qkv_format,
        ).to(dtype=dtype, device="cuda")
        if not is_training:
            mha = mha.eval()

    if "padding" in config.attn_mask_type or qkv_format == "thd":
        if config.attn_type == "self":
            seqlens_q = torch.randint(
                1, config.max_seqlen_q, [config.batch_size], dtype=torch.int32, device="cuda"
            )
            seqlens_kv = seqlens_q
        if config.attn_type == "cross":
            seqlens_q = torch.randint(
                1, config.max_seqlen_q, [config.batch_size], dtype=torch.int32, device="cuda"
            )
            seqlens_kv = torch.randint(
                1, config.max_seqlen_kv, [config.batch_size], dtype=torch.int32, device="cuda"
            )
    else:
        seqlens_q = torch.full(
            [config.batch_size], config.max_seqlen_q, dtype=torch.int32, device="cuda"
        )
        seqlens_kv = torch.full(
            [config.batch_size], config.max_seqlen_kv, dtype=torch.int32, device="cuda"
        )
    cu_seqlens_q = torch.zeros(config.batch_size + 1, dtype=torch.int32, device="cuda")
    cu_seqlens_kv = torch.zeros(config.batch_size + 1, dtype=torch.int32, device="cuda")
    cu_seqlens_q[1:] = torch.cumsum(seqlens_q, dim=0)
    cu_seqlens_kv[1:] = torch.cumsum(seqlens_kv, dim=0)

    dim_to_num = {
        "b": config.batch_size,
        "sq": config.max_seqlen_q,
        "skv": config.max_seqlen_kv,
        "h": config.num_heads,
        "hg": config.num_gqa_groups,
        "d": config.head_dim_qk,
        "t": cu_seqlens_q[-1],
        "tg": cu_seqlens_kv[-1],
        "3": 3,
        "2": 2,
        "1": 1,
    }
    layout = "_".join(qkv_format)
    layout = layout.replace("s", "sq")
    tensor_shape = [dim_to_num[j] for j in layout.split("_")]
    tensor = 0.01 * torch.randint(-100, 100, tensor_shape, dtype=dtype, device="cuda")
    hidden_states = tensor.view(*tensor.shape[:-2], -1)
    if is_training:
        hidden_states.requires_grad = True
    tensor = 0.01 * torch.randn(tensor_shape, dtype=dtype, device="cuda")
    out_grad = tensor.view(*tensor.shape[:-2], -1)

    with fp8_autocast(enabled=fp8_mha, fp8_recipe=fp8_recipe):
        out = mha(
            hidden_states,
            attn_mask_type=config.attn_mask_type,
            checkpoint_core_attention=False,
            core_attention_bias_type=config.attn_bias_type,
            is_first_microbatch=None,
            rotary_pos_emb=rotary_pos_emb,
            cu_seqlens_q=cu_seqlens_q,
            cu_seqlens_kv=cu_seqlens_kv,
        )
    if is_training:
        out.backward(out_grad)

    param_names = []
    param_names.append("hidden_states.grad")
    params = []
    params.append(hidden_states)
    for name, param in mha.named_parameters():
        if param.requires_grad:
            param_names.append(name + ".grad")
            params.append(param)

    if is_training:
        return out, param_names, tuple(x.grad for x in params)
    return out, param_names, tuple(None for x in params)


@pytest.mark.skipif(get_cudnn_version() < (9, 2, 1), reason="cuDNN 9.2.1+ is required.")
@pytest.mark.skipif(not fp8_available, reason=reason_for_no_fp8)
@pytest.mark.skipif(get_device_compute_capability() < (9, 0), reason="FP8 tests require Hopper+.")
@pytest.mark.parametrize("dtype", param_types_fp8_vs_f16)
@pytest.mark.parametrize("model", model_configs_fp8_vs_f16.keys())
@pytest.mark.parametrize("qkv_layout", qkv_layout_fp8_vs_f16)
@pytest.mark.parametrize("fp8_dpa_bwd", [True, False])
@pytest.mark.parametrize("is_training", [True, False])
@pytest.mark.parametrize("scaling_mode", ["delayed", "current"])
def test_dpa_fp8_vs_f16(dtype, model, qkv_layout, fp8_dpa_bwd, is_training, scaling_mode):
<<<<<<< HEAD
=======
    """Test DotProductAttention module in FP8"""
>>>>>>> 35b2e3a4
    config = model_configs_fp8_vs_f16[model]

    # TODO(cyang): think of another way to verify dropout results
    # test cuDNN FP8 dropout
    # 1. we modify the config here to not affect mha_fp8_vs_f16 tests
    # 2. there is no other backend that implements dropout the same way as cuDNN FP8, and as an
    #    indirect verification method, we create Q/K/V as all 1s and check if O is all 1s
    # 3. we avoid running FP16/BF16 kernels as they do not have dropout support on Blackwell
    # if "padding" not in config.attn_mask_type and "causal" not in config.attn_mask_type:
    #    if get_device_compute_capability() >= (10, 0):
    #        config.dropout_p = 0.1

    os.environ["NVTE_FP8_DPA_BWD"] = "1" if fp8_dpa_bwd else "0"
    os.environ["NVTE_ALLOW_NONDETERMINISTIC_ALGO"] = "1"
    os.environ["NVTE_UnfusedDPA_Emulate_FP8"] = "1"

    # Test backend availability
    if scaling_mode == "delayed":
        fp8_recipe = recipe.DelayedScaling(
            margin=0,
            fp8_format=recipe.Format.HYBRID,
            amax_history_len=1,
            amax_compute_algo="most_recent",
            fp8_dpa=True,
        )
    elif scaling_mode == "current":
        fp8_recipe = recipe.Float8CurrentScaling(
            fp8_format=recipe.Format.HYBRID,
            fp8_dpa=True,
        )
    fp8_meta = {}
    fp8_meta["recipe"] = fp8_recipe
    available_backends, _, fused_attn_backends = get_available_attention_backends(
        config,
        qkv_dtype=torch.float8_e4m3fn,
        qkv_layout=qkv_layout,
        fp8=True,
        fp8_meta=fp8_meta,
        is_training=is_training,
    )
    flash_attn_supported, fused_attn_supported, unfused_attn_supported = available_backends
    if flash_attn_supported + fused_attn_supported < 1:
        pytest.skip("No FP8 attention backend available.")
    if not fp8_dpa_bwd:
        available_backends, _, fused_attn_backends = get_available_attention_backends(
            config,
            qkv_dtype=dtype,
            qkv_layout=qkv_layout,
            is_training=is_training,
        )
        _, fused_attn_supported, _ = available_backends
        if not fused_attn_supported:
            pytest.skip("No attention backend available.")
    if config.num_heads != config.num_gqa_groups and "3" in qkv_layout:
        pytest.skip("qkv_layout not applicable for MQA/GQA")

    if flash_attn_supported:
        os.environ["NVTE_FLASH_ATTN"] = "1"
        os.environ["NVTE_FUSED_ATTN"] = "0"
        _attention_backends["backend_selection_requires_update"] = True
        logging.info("[test_dpa_fp8_vs_f16]: run with fp8_dpa = True (FlashAttention)")
        flash_attn_fwd_fp8, flash_attn_bwd_fp8 = _run_dpa_fp8_vs_f16(
            dtype, config, True, qkv_layout, is_training, fp8_recipe
        )

    if unfused_attn_supported:
        os.environ["NVTE_FLASH_ATTN"] = "0"
        os.environ["NVTE_FUSED_ATTN"] = "0"
        _attention_backends["backend_selection_requires_update"] = True
        logging.info("[test_dpa_fp8_vs_f16]: run with fp8_dpa = True (UnfusedDotProductAttention)")
        unfused_attn_fwd_fp8, unfused_attn_bwd_fp8 = _run_dpa_fp8_vs_f16(
            dtype, config, True, qkv_layout, is_training, fp8_recipe
        )

    os.environ["NVTE_FLASH_ATTN"] = "0"
    os.environ["NVTE_FUSED_ATTN"] = "1"
    _attention_backends["backend_selection_requires_update"] = True
    logging.info("[test_dpa_fp8_vs_f16]: run with fp8_dpa = True (FusedAttention)")
    fused_attn_fwd_fp8, fused_attn_bwd_fp8 = _run_dpa_fp8_vs_f16(
        dtype, config, True, qkv_layout, is_training, fp8_recipe
    )

    os.environ["NVTE_FLASH_ATTN"] = "0"
    os.environ["NVTE_FUSED_ATTN"] = "1"
    if config.dropout_p == 0.0:
        # test cuDNN FP8 dropout: need a FP16/BF16 reference on Blackwell
        logging.info("[test_dpa_fp8_vs_f16]: run with fp8_dpa = False (FusedAttention)")
        fused_attn_fwd_f16, fused_attn_bwd_f16 = _run_dpa_fp8_vs_f16(
            dtype, config, False, qkv_layout, is_training, fp8_recipe
        )

    atol = 5e-1
    rtol = 5e-2
    rmse_tol = 0.11
    bwd_names = ["dq", "dk", "dv"]
    if flash_attn_supported:
        logging.debug("========== {:^25s} ==========".format("flash fp8 vs fused f16:"))
        logging.debug("========== {:^25s} ==========".format("forward output"))
<<<<<<< HEAD
        _error(
=======
        compare_and_assert(
>>>>>>> 35b2e3a4
            flash_attn_fwd_fp8,
            fused_attn_fwd_f16,
            "flash_attn_fwd_fp8",
            "fused_attn_fwd_f16",
            atol,
            rtol,
            rmse_tol,
            True,
        )
    if unfused_attn_supported:
        logging.debug("========== {:^25s} ==========".format("unfused fp8 vs fused f16:"))
        logging.debug("========== {:^25s} ==========".format("forward output"))
<<<<<<< HEAD
        _error(
=======
        compare_and_assert(
>>>>>>> 35b2e3a4
            unfused_attn_fwd_fp8,
            fused_attn_fwd_f16,
            "unfused_attn_fwd_fp8",
            "fused_attn_fwd_f16",
            atol,
            rtol,
            rmse_tol,
<<<<<<< HEAD
=======
            True,
>>>>>>> 35b2e3a4
        )
        if is_training:
            for i, _ in enumerate(fused_attn_bwd_f16):
                logging.debug("========== {:^25s} ==========".format(bwd_names[i]))
<<<<<<< HEAD
                _error(
=======
                compare_and_assert(
>>>>>>> 35b2e3a4
                    unfused_attn_bwd_fp8[i],
                    fused_attn_bwd_f16[i],
                    f"unfused_attn_bwd_fp8[{i}]",
                    f"fused_attn_bwd_f16[{i}]",
                    atol,
                    rtol,
                    rmse_tol,
<<<<<<< HEAD
=======
                    True,
>>>>>>> 35b2e3a4
                )
    if config.dropout_p != 0.0:
        # test cuDNN FP8 dropout
        assert torch.all(
            fused_attn_fwd_fp8 == 1
        ), "fused_attn_fwd_fp8 must be all 1s when Q/K/V are all 1s."
    else:
        logging.debug("========== {:^25s} ==========".format("fused fp8 vs fused f16:"))
        logging.debug("========== {:^25s} ==========".format("forward output"))
<<<<<<< HEAD
        _error(
=======
        compare_and_assert(
>>>>>>> 35b2e3a4
            fused_attn_fwd_fp8,
            fused_attn_fwd_f16,
            "fused_attn_fwd_fp8",
            "fused_attn_fwd_f16",
            atol,
            rtol,
            rmse_tol,
            True,
        )
        if is_training:
            for i, _ in enumerate(fused_attn_bwd_f16):
                logging.debug("========== {:^25s} ==========".format(bwd_names[i]))
                compare_and_assert(
                    fused_attn_bwd_fp8[i],
                    fused_attn_bwd_f16[i],
                    f"fused_attn_bwd_fp8[{i}]",
                    f"fused_attn_bwd_f16[{i}]",
                    atol,
                    rtol,
                    rmse_tol,
                    True,
                )
    os.environ["NVTE_UnfusedDPA_Emulate_FP8"] = "0"


def _run_dpa_fp8_vs_f16(dtype, config, fp8_dpa, qkv_layout, is_training, fp8_recipe):
<<<<<<< HEAD

=======
    """Run DotProductAttention module in FP8"""
>>>>>>> 35b2e3a4
    reset_rng_states()
    _DUMMY_CUDA_RNG_STATE_TRACKER = CudaRNGStatesTracker()
    _DUMMY_CUDA_RNG_STATE_TRACKER.add("model-parallel-rng", seed)

    def get_dummy_cuda_rng_tracker() -> CudaRNGStatesTracker:
        """Get cuda rng tracker."""
        return _DUMMY_CUDA_RNG_STATE_TRACKER

    qkv_format = "".join([i for i in qkv_layout.split("_")[0] if i.isalpha()])
    with fp8_model_init(enabled=fp8_dpa):
        dpa = DotProductAttention(
            config.num_heads,
            config.head_dim_qk,
            num_gqa_groups=config.num_gqa_groups,
            attention_dropout=config.dropout_p,
            sequence_parallel=False,
            tp_size=1,
            get_rng_state_tracker=get_dummy_cuda_rng_tracker,
            tp_group=None,
            layer_number=1,
            attention_type="self",
            qkv_format=qkv_format,
        ).to(dtype=dtype, device="cuda")
        if not is_training:
            dpa = dpa.eval()

    if "padding" in config.attn_mask_type or qkv_format == "thd":
        if config.attn_type == "self":
            seqlens_q = torch.randint(
                1, config.max_seqlen_q, [config.batch_size], dtype=torch.int32, device="cuda"
            )
            seqlens_kv = seqlens_q
        if config.attn_type == "cross":
            seqlens_q = torch.randint(
                1, config.max_seqlen_q, [config.batch_size], dtype=torch.int32, device="cuda"
            )
            seqlens_kv = torch.randint(
                1, config.max_seqlen_kv, [config.batch_size], dtype=torch.int32, device="cuda"
            )
    else:
        seqlens_q = torch.full(
            [config.batch_size], config.max_seqlen_q, dtype=torch.int32, device="cuda"
        )
        seqlens_kv = torch.full(
            [config.batch_size], config.max_seqlen_kv, dtype=torch.int32, device="cuda"
        )
    cu_seqlens_q = torch.zeros(config.batch_size + 1, dtype=torch.int32, device="cuda")
    cu_seqlens_kv = torch.zeros(config.batch_size + 1, dtype=torch.int32, device="cuda")
    cu_seqlens_q[1:] = torch.cumsum(seqlens_q, dim=0)
    cu_seqlens_kv[1:] = torch.cumsum(seqlens_kv, dim=0)

    dim_to_num = {
        "b": config.batch_size,
        "sq": config.max_seqlen_q,
        "skv": config.max_seqlen_kv,
        "h": config.num_heads,
        "hg": config.num_gqa_groups,
        "d": config.head_dim_qk,
        "t": cu_seqlens_q[-1],
        "tg": cu_seqlens_kv[-1],
        "3": 3,
        "2": 2,
        "1": 1,
    }
    inp = []
    for i, layout in enumerate(qkv_layout.split("_")):
        layout = "_".join(layout)
        if i == 0:
            layout = layout.replace("s", "sq")
        else:
            layout = layout.replace("s", "skv")
            layout = layout.replace("h", "hg")
            layout = layout.replace("t", "tg")
        tensor_shape = [dim_to_num[j] for j in layout.split("_")]
        if config.dropout_p == 0.0:
            tensor = torch.randn(tensor_shape, dtype=dtype, device="cuda")
        else:
            # test cuDNN FP8 dropout
            tensor = torch.ones(tensor_shape, dtype=dtype, device="cuda")
        tensor_count = 1
        split_dim = 0
        for dim, l in enumerate(layout.split("_")):
            if l.isdigit():
                tensor_count = int(l)
                split_dim = dim
                break
        tensors = torch.split(tensor, 1, dim=split_dim) if split_dim != 0 else [tensor]
        for j in range(tensor_count):
            if split_dim != 0:
                inp.append(tensors[j].squeeze(split_dim))
            else:
                inp.append(tensors[j])
    for i in range(3):
        inp[i].requires_grad = True

    qkv_format_kv = "_".join(qkv_format)
    qkv_format_kv = qkv_format_kv.replace("s", "sq")
    out_grad_shape = [dim_to_num[i] for i in qkv_format_kv.split("_")]
    out_grad_shape_new = [*out_grad_shape[:-2], out_grad_shape[-2] * out_grad_shape[-1]]
    out_grad = torch.randn(out_grad_shape_new, dtype=dtype, device="cuda")

    with fp8_autocast(enabled=fp8_dpa, fp8_recipe=fp8_recipe):
        out = dpa(
            inp[0],
            inp[1],
            inp[2],
            qkv_format=qkv_format,
            cu_seqlens_q=cu_seqlens_q,
            cu_seqlens_kv=cu_seqlens_kv,
            max_seqlen_q=config.max_seqlen_q,
            max_seqlen_kv=config.max_seqlen_kv,
            attn_mask_type=config.attn_mask_type,
            checkpoint_core_attention=False,
            core_attention_bias_type=config.attn_bias_type,
            fp8_output=fp8_dpa,
        )
    if is_training:
        out.backward(out_grad)

    if is_training:
        return out, (inp[0].grad, inp[1].grad, inp[2].grad)
    return out, (None, None, None)


model_configs_fp8 = {
    # test: ModelConfig(b, sq, hq, dqk)
    "fp8_1": ModelConfig(1, 512, 1, 64),
    "fp8_2": ModelConfig(4, 512, 16, 64),
    "fp8_3": ModelConfig(1, 2048, 1, 128),
    "fp8_4": ModelConfig(2, 2048, 24, 128),
    "fp8_5": ModelConfig(1, 512, 1, 64, attn_mask_type="causal"),
    "fp8_6": ModelConfig(4, 512, 16, 64, attn_mask_type="causal"),
    "fp8_7": ModelConfig(1, 2048, 1, 128, attn_mask_type="causal"),
    "fp8_8": ModelConfig(2, 2048, 24, 128, attn_mask_type="causal"),
}
param_types_fp8 = [torch.float16, torch.bfloat16]
cudnn_frontend_version = int(os.getenv("NVTE_FUSED_ATTN_FE_VER", "1"))
models_v0 = ["fp8_1", "fp8_2", "fp8_5", "fp8_6"]
models_v1 = ["fp8_3", "fp8_4", "fp8_7", "fp8_8"]


@pytest.mark.skipif(
    (
        get_cudnn_version() < (8, 9, 3)
        if cudnn_frontend_version == 0
        else get_cudnn_version() < (9, 2, 1)
    ),
    reason=f"""cuDNN {"8.9.3" if cudnn_frontend_version == 0 else "9.2.1"}+ is required.""",
)
@pytest.mark.skipif(not fp8_available, reason=reason_for_no_fp8)
@pytest.mark.skipif(get_device_compute_capability() < (9, 0), reason="FP8 tests require Hopper+.")
@pytest.mark.parametrize("dtype", param_types_fp8)
@pytest.mark.parametrize("model", models_v1 if cudnn_frontend_version == 1 else models_v0)
def test_custom_mha_fp8_vs_f16(dtype, model):
    """Test FP8 dot product attention implementations based on cuDNN frontend
    v0.9 and v1.0+. Each test compares results from a custom implementation of
    an FP8 MHA module, i.e. Custom_MHA_FP8(), to results from an F16 MHA
    implementation, i.e. transformer_engine.pytorch.attention.MultiHeadAttention.
    Both paths take F16 input and output. QKV layout is t3hd or bs3hd"""

    config = model_configs_fp8[model]

    # Test backend availability
    is_training = True
    available_backends, _, fused_attn_backends = get_available_attention_backends(
        config,
        qkv_dtype=torch.float8_e4m3fn,
        qkv_layout="t3hd" if cudnn_frontend_version == 0 else "bs3hd",
        is_training=is_training,
    )
    flash_attn_supported, fused_attn_supported, unfused_attn_supported = available_backends
    if not (fused_attn_backends and unfused_attn_supported):
        pytest.skip("Not enough backends to run this test with.")

    fused_attn_fwd_fp8, fused_attn_bwd_fp8 = _run_custom_mha_fp8(dtype, config, "FusedAttention")
    unfused_attn_fwd_f16, unfused_attn_bwd_f16 = _run_ref_mha_f16(dtype, config, "UnfusedAttention")

    atol = 5e-1
    rtol = 5e-1
    rmse_tol = 0.13
    compare_and_assert(
        fused_attn_fwd_fp8,
        unfused_attn_fwd_f16,
        "fused_attn_fwd_fp8",
        "unfused_attn_fwd_f16",
        atol,
        rtol,
        rmse_tol,
        True,
    )
    compare_and_assert(
        fused_attn_bwd_fp8,
        unfused_attn_bwd_f16,
        "fused_attn_bwd_fp8",
        "unfused_attn_bwd_f16",
        atol,
        rtol,
        rmse_tol,
        True,
    )


def _run_custom_mha_fp8(dtype, config, backend):
    """Run Custom_MHA_FP8 with FP8 FusedAttention backend. Both input and output
    are in F16. QKV GEMM, DPA, and projection GEMM are calculated in FP8."""
    reset_rng_states()
    os.environ["NVTE_FLASH_ATTN"] = "0"
    os.environ["NVTE_FUSED_ATTN"] = "0"
    if backend == "FlashAttention":
        os.environ["NVTE_FLASH_ATTN"] = "1"
    if backend == "FusedAttention":
        os.environ["NVTE_FUSED_ATTN"] = "1"
    _attention_backends["backend_selection_requires_update"] = True

    inp = 0.0001 * torch.randint(
        -100,
        100,
        (config.batch_size * config.max_seqlen_q, config.num_heads * config.head_dim_qk),
        dtype=dtype,
        device="cuda",
        requires_grad=True,
    )
    seqlens = torch.full([config.batch_size], config.max_seqlen_q, dtype=torch.int32, device="cuda")
    cu_seqlens = torch.zeros(config.batch_size + 1, device="cuda", dtype=torch.int32)
    cu_seqlens[1:] = torch.cumsum(seqlens, dim=0)

    out_grad = 0.01 * torch.randn(
        config.batch_size * config.max_seqlen_q,
        config.num_heads * config.head_dim_qk,
        dtype=dtype,
        device="cuda",
    )
    torch.save(out_grad, "out_grad.pt")

    fp8_recipe = recipe.DelayedScaling(
        margin=0,
        fp8_format=recipe.Format.HYBRID,
        amax_history_len=1,
        amax_compute_algo="most_recent",
    )

    mha = Custom_MHA_FP8(config).to(dtype=dtype, device="cuda")
    with fp8_autocast(enabled=True, fp8_recipe=fp8_recipe):
        out = mha(inp, cu_seqlens, config.max_seqlen_q)
    out.backward(out_grad)

    out = torch.load("out.pt")
    dqkv = torch.load("dqkv.pt")
    return (
        out.view(config.batch_size, config.max_seqlen_q, -1),
        dqkv.view(
            config.batch_size, config.max_seqlen_q, 3, config.num_heads, config.head_dim_qk
        ).contiguous(),
    )


def _run_ref_mha_f16(dtype, config, backend):
    """Run reference F16 FusedAttention. Both input and output
    are in F16. QKV GEMM, DPA, and projection GEMM are also in F16."""

    os.environ["NVTE_FLASH_ATTN"] = "0"
    os.environ["NVTE_FUSED_ATTN"] = "0"
    if backend == "FlashAttention":
        os.environ["NVTE_FLASH_ATTN"] = "1"
    if backend == "FusedAttention":
        os.environ["NVTE_FUSED_ATTN"] = "1"
    _attention_backends["backend_selection_requires_update"] = True

    inp = torch.load("qkv.pt").to(device="cuda")
    inp.requires_grad = True
    seqlens = torch.full([config.batch_size], config.max_seqlen_q, dtype=torch.int32, device="cuda")
    cu_seqlens = torch.zeros(config.batch_size + 1, device="cuda", dtype=torch.int32)
    cu_seqlens[1:] = torch.cumsum(seqlens, dim=0)
    out_grad = (
        torch.load("out_grad.pt").to(device="cuda").view(config.batch_size, config.max_seqlen_q, -1)
    )

    _DUMMY_CUDA_RNG_STATE_TRACKER = CudaRNGStatesTracker()
    _DUMMY_CUDA_RNG_STATE_TRACKER.add("model-parallel-rng", seed)

    def get_dummy_cuda_rng_tracker() -> CudaRNGStatesTracker:
        """Get cuda rng tracker."""
        return _DUMMY_CUDA_RNG_STATE_TRACKER

    block = DotProductAttention(
        config.num_heads,
        config.head_dim_qk,
        attention_dropout=config.dropout_p,
        sequence_parallel=False,
        tp_size=1,
        get_rng_state_tracker=get_dummy_cuda_rng_tracker,
        tp_group=None,
        layer_number=1,
        attention_type="self",
        qkv_format="bshd",
    ).to(dtype=dtype, device="cuda")

    q = inp[:, :, 0, :, :]
    k = inp[:, :, 1, :, :]
    v = inp[:, :, 2, :, :]
    out = block(q, k, v, attn_mask_type=config.attn_mask_type)
    out.backward(out_grad)

    return out, inp.grad


_CUBLASLT_WORKSPACE_SIZE_BYTES = 33_554_432  # 32MiB
_2X_ACC_FPROP = False
_2X_ACC_DGRAD = False
_2X_ACC_WGRAD = False

META_QKV = tex.FP8FwdTensors.GEMM1_OUTPUT
META_DQKV = tex.FP8BwdTensors.GRAD_OUTPUT1
META_O = tex.FP8FwdTensors.GEMM2_INPUT
META_DO = tex.FP8BwdTensors.GRAD_INPUT2
META_S = tex.FP8FwdTensors.GEMM3_OUTPUT
META_DP = tex.FP8BwdTensors.GRAD_INPUT3


class _custom_mha_fp8(torch.autograd.Function):
    @staticmethod
    def forward(
        ctx,
        inp: torch.Tensor,
        qkv_weight: torch.Tensor,
        qkv_bias: torch.Tensor,
        cu_seqlens: torch.Tensor,
        num_heads: int,
        p_dropout: float,
        max_s: int,
        fast_zero_fill: bool,
        fp8_meta: Dict[str, Any],
        workspace: torch.Tensor,
        is_training: bool,
        mask_type: str,
        quantizers: list[Quantizer],
    ) -> torch.Tensor:
        qkv_dtype = inp.dtype

        assert inp.dim() == 2
        in_features = qkv_weight.shape[-1]
        h = num_heads
        d = in_features // h
        b = cu_seqlens.numel() - 1

        input_quantizer = quantizers["scaling_fwd"][tex.FP8FwdTensors.GEMM1_INPUT]
        qkv_quantizer = quantizers["scaling_fwd"][tex.FP8FwdTensors.GEMM2_INPUT]
        qkv_weight_quantizer = quantizers["scaling_fwd"][tex.FP8FwdTensors.GEMM1_WEIGHT]
        o_quantizer = quantizers["scaling_fwd"][tex.FP8FwdTensors.GEMM1_OUTPUT]
        dO_quantizer = quantizers["scaling_bwd"][tex.FP8BwdTensors.GRAD_OUTPUT1]
        dQKV_quantizer = quantizers["scaling_bwd"][tex.FP8BwdTensors.GRAD_INPUT1]
        s_quantizer = quantizers["scaling_bwd"][tex.FP8BwdTensors.GRAD_OUTPUT2]
        dP_quantizer = quantizers["scaling_bwd"][tex.FP8BwdTensors.GRAD_OUTPUT3]

        inp_fp8 = input_quantizer(inp)

        qkv_weight_fp8 = qkv_weight_quantizer(qkv_weight)

        qkv, *_ = ext.general_gemm(
            qkv_weight_fp8,
            inp_fp8,
            workspace,
            bias=qkv_bias,
            out_dtype=qkv_weight_fp8.dtype,
            quantization_params=qkv_quantizer,
            use_split_accumulator=_2X_ACC_FPROP,
        )
        qkv = qkv.view(-1, 3, h, d)
        qkv_fp16 = qkv.dequantize().view(b, max_s, 3, h, d).contiguous()
        torch.save(qkv_fp16, "qkv.pt")
        if cudnn_frontend_version == 1:
            qkv = qkv.view(b, max_s, 3, h, d)  # bs3hd

        # FMHA
        q_data = qkv._data[:, :, 0, :, :] if cudnn_frontend_version == 1 else qkv._data[:, 0, :, :]
        k_data = qkv._data[:, :, 1, :, :] if cudnn_frontend_version == 1 else qkv._data[:, 1, :, :]
        v_data = qkv._data[:, :, 2, :, :] if cudnn_frontend_version == 1 else qkv._data[:, 2, :, :]
        q = qkv.make_like(tensor=qkv, data=q_data, shape=q_data.shape)
        k = qkv.make_like(tensor=qkv, data=k_data, shape=k_data.shape)
        v = qkv.make_like(tensor=qkv, data=v_data, shape=v_data.shape)

        out, aux_ctx_tensors = fused_attn_fwd(
            is_training,
            max_s,
            max_s,
            cu_seqlens,
            cu_seqlens,
            q,
            k,
            v,
            qkv_dtype,
            FusedAttnBackend["FP8"],
            attn_scale=None,
            dropout=p_dropout,
            fast_zero_fill=fast_zero_fill,
            qkv_layout="bs3hd" if cudnn_frontend_version == 1 else "t3hd",
            attn_bias_type="no_bias",
            attn_mask_type=mask_type if cudnn_frontend_version == 1 else "padding",
            rng_gen=None,
            o_quantizer=o_quantizer,
            s_quantizer=s_quantizer,
        )

        tensors_to_save, tensor_objects = prepare_for_saving(
            q, k, v, inp_fp8, qkv_weight_fp8, workspace, out
        )

        ctx.save_for_backward(*tensors_to_save)
        ctx.tensor_objects = tensor_objects
        ctx.aux_ctx_tensors = aux_ctx_tensors
        ctx.qkv_dtype = qkv_dtype
        ctx.fp8_meta = fp8_meta
        ctx.cu_seqlens = cu_seqlens
        ctx.p_dropout = p_dropout
        ctx.max_s = max_s
        ctx.fast_zero_fill = fast_zero_fill
        ctx.hidden_size = in_features
        ctx.num_heads = num_heads
        ctx.mask_type = mask_type
        ctx.dtype = inp.dtype

        ctx.dQKV_quantizer = dQKV_quantizer
        ctx.dO_quantizer = dO_quantizer
        ctx.dP_quantizer = dP_quantizer
        ctx.S_quantizer = s_quantizer

        out = out.view(-1, in_features)  # (bs)(hd)
        out_fp16 = out.dequantize()
        torch.save(out_fp16, "out.pt")  # (bs)(hd)
        return out_fp16

    @staticmethod
    def backward(ctx, grad_output: torch.Tensor) -> Tuple[Union[torch.Tensor, None], ...]:
        with torch.cuda.nvtx.range("_DPA"):
            saved_tensors = ctx.saved_tensors
            (q, k, v, inp_fp8, qkv_weight_fp8, workspace, out) = restore_from_saved(
                ctx.tensor_objects, saved_tensors
            )

            proj_dgrad = ctx.dO_quantizer(grad_output)
            fp8_dtype_backward = fp8.get_fp8_te_dtype(ctx.fp8_meta["recipe"], fprop_tensor=False)

            dq, dk, dv, *rest = fused_attn_bwd(
                ctx.max_s,
                ctx.max_s,
                ctx.cu_seqlens,
                ctx.cu_seqlens,
                q,
                k,
                v,
                out,
                proj_dgrad.view_as(out),
                ctx.qkv_dtype,
                fp8_dtype_backward,
                ctx.aux_ctx_tensors,
                FusedAttnBackend["FP8"],
                None,
                None,
                ctx.S_quantizer,
                ctx.dP_quantizer,
                ctx.dQKV_quantizer,
                attn_scale=None,
                dropout=ctx.p_dropout,
                fast_zero_fill=ctx.fast_zero_fill,
                qkv_layout="bs3hd" if cudnn_frontend_version == 1 else "t3hd",
                attn_bias_type="no_bias",
                attn_mask_type=ctx.mask_type if cudnn_frontend_version == 1 else "padding",
            )
            dim = 2 if cudnn_frontend_version == 1 else 1
            dqkv = torch.Tensor().to(device=dq._data.device, dtype=dq._data.dtype)
            dqkv_shape = list(dq._data.shape)
            dqkv_shape.insert(dim, 3)
            dqkv_stride = list(dq._data.stride())
            dqkv_stride.insert(dim, int(dqkv_stride[-3] / 3))
            dqkv.set_(
                dq._data.untyped_storage(), dq._data.storage_offset(), dqkv_shape, dqkv_stride
            )  # bs3hd

            dqkv_c = dqkv.view(-1, 3 * ctx.hidden_size)
            dqkv_c = dq.make_like(tensor=dq, data=dqkv_c, shape=dqkv_c.shape)
            dqkv_c_fp16 = dqkv_c.dequantize()
            torch.save(dqkv_c_fp16, "dqkv.pt")

            qkv_bgrad, dqkv = ext.bgrad_quantize(dqkv_c_fp16, ctx.dQKV_quantizer)
            dqkv_c._transpose = None
            dqkv_c._create_transpose()

            # QKV DGRAD
            qkv_dgrad, *_ = ext.general_gemm(
                qkv_weight_fp8,
                dqkv_c,
                workspace,
                ctx.dtype,
                use_split_accumulator=_2X_ACC_DGRAD,
                layout="NN",
            )

            # QKV WGRAD
            qkv_wgrad, *_ = ext.general_gemm(
                inp_fp8,
                dqkv,
                workspace,
                ctx.dtype,
                use_split_accumulator=_2X_ACC_WGRAD,
                layout="NT",
            )

        return (
            qkv_dgrad,
            qkv_wgrad,
            qkv_bgrad,
            None,
            None,
            None,
            None,
            None,
            None,
            None,
            None,
            None,
            None,
        )


class Custom_MHA_FP8(TransformerEngineBaseModule):
    def __init__(self, config, params_dtype: torch.dtype = torch.float32):
        super().__init__()
        self.p_dropout = config.dropout_p
        self.h = config.num_heads
        self.hidden_size = config.hidden_size
        self.head_dim = config.head_dim_qk
        self.fast_zero_fill = True
        self.mask_type = config.attn_mask_type

        self.qkv_weight = torch.nn.Parameter(
            torch.empty(
                self.hidden_size * 3,
                self.hidden_size,
                device=torch.cuda.current_device(),
                dtype=params_dtype,
            )
        )
        self.qkv_bias = torch.nn.Parameter(
            torch.empty(
                self.hidden_size * 3,
                device=torch.cuda.current_device(),
                dtype=params_dtype,
            )
        )
        with torch.no_grad():
            self.qkv_bias.zero_()
            self.qkv_weight.fill_(1.0)
        self.workspace = torch.empty(
            _CUBLASLT_WORKSPACE_SIZE_BYTES, dtype=torch.int8, device="cuda"
        )

    def forward(
        self,
        inp: torch.Tensor,
        cu_seqlens,
        max_s,
    ) -> torch.Tensor:
        with self.prepare_forward(inp, num_gemms=3) as inp:
            out = _custom_mha_fp8.apply(
                inp,
                self.qkv_weight,
                self.qkv_bias,
                cu_seqlens,
                self.h,
                self.p_dropout,
                max_s,
                self.fast_zero_fill,
                self.fp8_meta,
                self.workspace,
                self.training,
                self.mask_type,
                self.quantizers,
            )
        return out<|MERGE_RESOLUTION|>--- conflicted
+++ resolved
@@ -1663,11 +1663,7 @@
 
 
 model_configs_fp8_vs_f16 = {
-<<<<<<< HEAD
-    #  test:             b,   sq, hq,   d
-=======
     # test: ModelConfig(b, sq, hq, dqk)
->>>>>>> 35b2e3a4
     "fp8_9": ModelConfig(2, 2048, 16, 128),
     "fp8_10": ModelConfig(2, 2048, 24, 128, num_gqa_groups=12),
     "fp8_11": ModelConfig(1, 8192, 32, 128, num_gqa_groups=4),
@@ -1701,10 +1697,7 @@
 def test_mha_fp8_vs_f16(
     dtype, model, qkv_format, input_layernorm, fp8_dpa_bwd, RoPE, is_training, scaling_mode
 ):
-<<<<<<< HEAD
-=======
     """Test MultiHeadAttention module in FP8"""
->>>>>>> 35b2e3a4
     os.environ["NVTE_ALLOW_NONDETERMINISTIC_ALGO"] = "1"
     os.environ["NVTE_FP8_DPA_BWD"] = "1" if fp8_dpa_bwd else "0"
     config = model_configs_fp8_vs_f16[model]
@@ -1777,11 +1770,7 @@
     if flash_attn_supported:
         logging.debug("========== {:^25s} ==========".format("flash fp8 vs fused f16:"))
         logging.debug("========== {:^25s} ==========".format("forward output"))
-<<<<<<< HEAD
-        _error(
-=======
         compare_and_assert(
->>>>>>> 35b2e3a4
             flash_attn_fwd_fp8,
             fused_attn_fwd_f16,
             "flash_attn_fwd_fp8",
@@ -1793,11 +1782,7 @@
         )
     logging.debug("========== {:^25s} ==========".format("fused fp8 vs fused f16:"))
     logging.debug("========== {:^25s} ==========".format("forward output"))
-<<<<<<< HEAD
-    _error(
-=======
     compare_and_assert(
->>>>>>> 35b2e3a4
         fused_attn_fwd_fp8,
         fused_attn_fwd_f16,
         "fused_attn_fwd_fp8",
@@ -1826,10 +1811,7 @@
 def _run_mha_fp8_vs_f16(
     dtype, config, fp8_mha, qkv_format, input_layernorm, RoPE, is_training, fp8_recipe
 ):
-<<<<<<< HEAD
-=======
     """Run MultiHeadAttention module in FP8"""
->>>>>>> 35b2e3a4
     reset_rng_states()
     _DUMMY_CUDA_RNG_STATE_TRACKER = CudaRNGStatesTracker()
     _DUMMY_CUDA_RNG_STATE_TRACKER.add("model-parallel-rng", seed)
@@ -1948,10 +1930,7 @@
 @pytest.mark.parametrize("is_training", [True, False])
 @pytest.mark.parametrize("scaling_mode", ["delayed", "current"])
 def test_dpa_fp8_vs_f16(dtype, model, qkv_layout, fp8_dpa_bwd, is_training, scaling_mode):
-<<<<<<< HEAD
-=======
     """Test DotProductAttention module in FP8"""
->>>>>>> 35b2e3a4
     config = model_configs_fp8_vs_f16[model]
 
     # TODO(cyang): think of another way to verify dropout results
@@ -2050,11 +2029,7 @@
     if flash_attn_supported:
         logging.debug("========== {:^25s} ==========".format("flash fp8 vs fused f16:"))
         logging.debug("========== {:^25s} ==========".format("forward output"))
-<<<<<<< HEAD
-        _error(
-=======
         compare_and_assert(
->>>>>>> 35b2e3a4
             flash_attn_fwd_fp8,
             fused_attn_fwd_f16,
             "flash_attn_fwd_fp8",
@@ -2067,11 +2042,7 @@
     if unfused_attn_supported:
         logging.debug("========== {:^25s} ==========".format("unfused fp8 vs fused f16:"))
         logging.debug("========== {:^25s} ==========".format("forward output"))
-<<<<<<< HEAD
-        _error(
-=======
         compare_and_assert(
->>>>>>> 35b2e3a4
             unfused_attn_fwd_fp8,
             fused_attn_fwd_f16,
             "unfused_attn_fwd_fp8",
@@ -2079,19 +2050,12 @@
             atol,
             rtol,
             rmse_tol,
-<<<<<<< HEAD
-=======
             True,
->>>>>>> 35b2e3a4
         )
         if is_training:
             for i, _ in enumerate(fused_attn_bwd_f16):
                 logging.debug("========== {:^25s} ==========".format(bwd_names[i]))
-<<<<<<< HEAD
-                _error(
-=======
                 compare_and_assert(
->>>>>>> 35b2e3a4
                     unfused_attn_bwd_fp8[i],
                     fused_attn_bwd_f16[i],
                     f"unfused_attn_bwd_fp8[{i}]",
@@ -2099,10 +2063,7 @@
                     atol,
                     rtol,
                     rmse_tol,
-<<<<<<< HEAD
-=======
                     True,
->>>>>>> 35b2e3a4
                 )
     if config.dropout_p != 0.0:
         # test cuDNN FP8 dropout
@@ -2112,11 +2073,7 @@
     else:
         logging.debug("========== {:^25s} ==========".format("fused fp8 vs fused f16:"))
         logging.debug("========== {:^25s} ==========".format("forward output"))
-<<<<<<< HEAD
-        _error(
-=======
         compare_and_assert(
->>>>>>> 35b2e3a4
             fused_attn_fwd_fp8,
             fused_attn_fwd_f16,
             "fused_attn_fwd_fp8",
@@ -2143,11 +2100,7 @@
 
 
 def _run_dpa_fp8_vs_f16(dtype, config, fp8_dpa, qkv_layout, is_training, fp8_recipe):
-<<<<<<< HEAD
-
-=======
     """Run DotProductAttention module in FP8"""
->>>>>>> 35b2e3a4
     reset_rng_states()
     _DUMMY_CUDA_RNG_STATE_TRACKER = CudaRNGStatesTracker()
     _DUMMY_CUDA_RNG_STATE_TRACKER.add("model-parallel-rng", seed)
